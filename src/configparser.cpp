/**
 * configparser.hpp
 *
 *    Created on: Oct 15, 2023
 *   Last Update: Sep 9, 2024
 *  Orig. Author: Wade Burch (braernoch.dev@gmail.com)
 * 
 *  Copyright 2023, 2024 Wade Burch (GPLv3)
 * 
 *  This file is part of atomix.
 * 
 *  atomix is free software: you can redistribute it and/or modify it under the
 *  terms of the GNU General Public License as published by the Free Software 
 *  Foundation, either version 3 of the License, or (at your option) any later 
 *  version.
 * 
 *  atomix is distributed in the hope that it will be useful, but WITHOUT ANY 
 *  WARRANTY; without even the implied warranty of MERCHANTABILITY or FITNESS 
 *  FOR A PARTICULAR PURPOSE. See the GNU General Public License for more details.
 * 
 *  You should have received a copy of the GNU General Public License along with 
 *  atomix. If not, see <https://www.gnu.org/licenses/>.
 */


#include "configparser.hpp"

using namespace std;


ConfigParser::ConfigParser() {
    /* Load key,value pairs for string lookup */
    cfgValues["orbits"] = 1;
    cfgValues["amplitude"] = 2;
    cfgValues["period"] = 3;
    cfgValues["wavelength"] = 4;
    cfgValues["resolution"] = 5;
    cfgValues["vertex"] = 6;
    cfgValues["superposition"] = 7;
    cfgValues["orientation"] = 8;
    cfgValues["processor"] = 9;
    cfgValues["sphere"] = 10;
    cfgValues["fragment"] = 11;
    cfgValues["tolerance"] = 12;
    cfgValues["divisor"] = 13;
    cfgValues["cloudRes"] = 14;

    // config = new AtomixConfig;
}

ConfigParser::~ConfigParser() {
    cfgFiles.clear();
    vshFiles.clear();
    fshFiles.clear();
}

void ConfigParser::fillConfigFile() {
    /* This is broken and currently unnecessary anyway. */
    config.waves = config.waves >= 0 ?: 4;
    config.amplitude = config.amplitude > 0 ?: 0.6f;
    config.period = config.period ?: 1.0f;
    config.wavelength = config.wavelength > 0 ?: 2.0f * M_PI;
    config.resolution = config.resolution > 0 ?: 360;
}

int ConfigParser::findFiles(std::string loc, std::string type, std::vector<std::string>* fileList) {
    //const std::string PATH = filesystem::current_path().string() + "/";
    for (auto &p: filesystem::recursive_directory_iterator(loc)) {
        if (p.path().extension() == type)
            fileList->push_back(p.path().string());
    }
    // cout << "Found " << fileList->size() << " candidate file(s) with extension " << type << "." << endl;

    return fileList->size();
}

int ConfigParser::chooseConfigFile() {
    string s;
    int f, files;
    files = cfgFiles.size();
    f = -1;

    cout << "Please choose config file from available options [1-" << files + 1 << "]:\n\n";
    for (int i = 0; i < files; i++) {
        string fpath = cfgFiles[i];
        string fname = fpath.substr(fpath.find_last_of("/") + 1);
        string sname = fname.substr(0, fname.length() - 5);
        cout << "    [" << i + 1 << "] " << sname << "\n";
    }
    cout << "    [" << files + 1 << "] none (use default configuration)\n\n";
    cout << "Selection: ";
    
    if (cin.peek() == '\n') {
        cout << "Using default configuration." << endl;
    } else {
        cin >> s;
        if (isdigit(s[0])) {
            int c = stoi(s);

            if (c == files + 1) {
                cout << "Using default configuration." << endl;
            } else if (c < 0 || c > files) {
                cout << "Invalid selection. Proceeding with default." << endl;
            } else {
                f = c - 1;
            }
        } else {
            cout << "Invalid selection. Proceeding with default." << endl;
        }
    }

    return f;
}

int ConfigParser::loadConfigFileCLI(string path) {
    string line, key, value, name, answer;
    size_t colon, start, end;
    int changes, errors;
    bool custom_shader = false;
    map<string, int>::iterator iter;

    changes = 0;
    errors = 0;

    name = path.substr(path.find_last_of("/") + 1);
    cout << "Using config file: " << name << endl;

    ifstream file(path);

    while (getline(file, line)) {
        if (!line.length() || line[0] == '#')
            continue;
        
        colon = line.find(":");
        key = line.substr(0, colon);
        iter = cfgValues.find(key);
        if (iter == cfgValues.end())
            continue;
        
        answer = line.substr(colon + 1);
        if (!answer.empty()) {
            start = answer.find_first_not_of(WHITESPACE);
            if (start == string::npos)
                value = "";
            else {
                end = answer.find_last_not_of(WHITESPACE);
                value = answer.substr(start, end - start + 1);
            }
        } else
            value = "";

        switch(iter->second) {
            case 1:
                config.waves = stoi(value);
                changes++;
                break;
            case 2:
                config.amplitude = stof(value);
                changes++;
                break;
            case 3:
                config.period = stof(value);
                changes++;
                break;
            case 4:
                config.wavelength = stod(value);
                changes++;
                break;
            case 5:
                config.resolution = stoi(value);
                changes++;
                break;
            case 6:
                config.vert = value;
                if (!value.empty())
                    custom_shader = true;
                changes++;
                break;
            case 7:
                config.superposition = string("true") == value;
                changes++;
                break;
            case 8:
                config.parallel = string("parallel") == value;
                changes++;
                break;
            case 9:
                config.cpu = string("cpu") == value;
                changes++;
                break;
            case 10:
                config.sphere = string("true") == value;
                changes++;
                break;
            case 11:
                config.frag = value;
                changes++;
                break;
            case 12:
                config.cloudTolerance = stod(value);
                changes++;
                break;
            case 13:
                config.cloudLayDivisor = stoi(value);
                changes++;
                break;
            case 14:
                config.cloudResolution = stoi(value);
                changes++;
                break;
            default:
                continue;
        }
    }
    if (changes < 14)
        cout << "Some configuration values not found; defaults were used instead." << endl;

    string ortho = "ortho_wave.vert";
    string para = "para_wave.vert";
    string super = "cpu_wave.vert";
    string sphere = "para_sphere.vert";
    string shad = config.vert;
    if (custom_shader) {
        if (shad == ortho) {
            if (config.parallel) {
                cout << "ERROR: Specified parallel (coplanar) waves with orthogonal wave shader." << endl;
                errors++;
            }
            if (config.cpu) {
                cout << "ERROR: \"ortho_wave.vert\" is only intended for GPU-based calculation." << endl;
                errors++;
            }
        } else if (shad == para) {
            if (!config.parallel) {
                cout << "ERROR: Specified orthogonal waves with parallel (coplanar) wave shader." << endl;
                errors++;
            }
            if (config.cpu) {
                cout << "ERROR: \"para_wave.vert\" is only intended for GPU-based calculation." << endl;
                errors++;
            }
        } else if (shad == super) {
            if (!config.cpu) {
                cout << "ERROR: \"cpu_wave.vert\" is only intended for CPU-based calculation." << endl;
                errors++;
            }
        } else {
            cout << "INFO: Custom shader in use. Disabling consistency checks." << endl;
            goto label_abort;
        }
    } else {
        if (!config.cpu) {
            if (config.superposition) {
                cout << "ERROR: Cannot calculate superposition on GPU." << endl;
                errors++;
            }
            if (config.parallel) {
                cout << "For parallel (coplanar) waves on GPU, auto-selecting shader \"para_wave.vert\"." << endl;
                config.vert = para;
            } else {
                cout << "For orthogonal waves on GPU, auto-selecting shader \"ortho_wave.vert\"." << endl;
                config.vert = ortho;
            }
        } else {
            cout << "CPU calculation requested; auto-selecting shader \"cpu_wave.vert\"." << endl;
            config.vert = super;
        }
    }
    if (config.sphere) {
        cout << "Special case \"sphere\" selected. Using \"para_sphere.vert\" on GPU." << endl;
        config.vert = sphere;
        config.cpu = false;
    }

label_abort:
    file.close();
    return errors;
}

int ConfigParser::loadConfigFileGUI(string path, AtomixConfig *inCfg) {
    string line, key, value, name, answer;
    size_t colon, start, end;
    int changes, errors;
    bool custom_shader = false;
    map<string, int>::iterator iter;

    changes = 0;
    errors = 0;

    name = path.substr(path.find_last_of("/") + 1);
    //cout << "Using config file: " << name << endl;

    ifstream file(path);

    while (getline(file, line)) {
        if (!line.length() || line[0] == '#')
            continue;
        
        colon = line.find(":");
        key = line.substr(0, colon);
        iter = cfgValues.find(key);
        if (iter == cfgValues.end())
            continue;
        
        answer = line.substr(colon + 1);
        if (!answer.empty()) {
            start = answer.find_first_not_of(WHITESPACE);
            if (start == string::npos)
                value = "";
            else {
                end = answer.find_last_not_of(WHITESPACE);
                value = answer.substr(start, end - start + 1);
            }
        } else
            value = "";

        switch(iter->second) {
            case 1:
                inCfg->waves = stoi(value);
                changes++;
                break;
            case 2:
                inCfg->amplitude = stof(value);
                changes++;
                break;
            case 3:
                inCfg->period = stof(value);
                changes++;
                break;
            case 4:
                inCfg->wavelength = stod(value);
                changes++;
                break;
            case 5:
                inCfg->resolution = stoi(value);
                changes++;
                break;
            case 6:
                inCfg->vert = value;
                if (!value.empty())
                    custom_shader = true;
                changes++;
                break;
            case 7:
                inCfg->superposition = string("true") == value;
                changes++;
                break;
            case 8:
                inCfg->parallel = string("parallel") == value;
                changes++;
                break;
            case 9:
                inCfg->cpu = string("cpu") == value;
                changes++;
                break;
            case 10:
                inCfg->sphere = string("true") == value;
                changes++;
                break;
            case 11:
                inCfg->frag = value;
                if (!value.empty())
                    custom_shader = true;
                changes++;
                break;
            case 12:
                inCfg->cloudTolerance = stod(value);
                changes++;
                break;
            case 13:
                inCfg->cloudLayDivisor = stoi(value);
                changes++;
                break;
            case 14:
                inCfg->cloudResolution = stoi(value);
                changes++;
                break;
            default:
                continue;
        }
    }
    if (changes < 14)
        cout << "Some configuration values not found; defaults were used instead." << endl;

    string ortho = "gpu_circle.vert";
    string para = "gpu_circle.vert";
    string super = "cpu_circle.vert";
    string gpu_sphere = "gpu_sphere.vert";
    string cpu_sphere = "cpu_sphere.vert";
<<<<<<< HEAD
    string lpath = std::string(ROOT_DIR) + std::string(SHADERS);
    string vshad = lpath + inCfg->vert;
    string fshad = lpath + inCfg->frag;
=======
    string path = atomixFiles.shaders();
    string vshad = path + inCfg->vert;
    string fshad = path + inCfg->frag;
>>>>>>> f99fb828
    if (custom_shader) {
        /* Here we check for valid shader files */
        if (std::find(vshFiles.begin(), vshFiles.end(), vshad) == vshFiles.end()) {
            cout << "Invalid vertex shader: no such file found." << endl;
            errors++;
        }
        if (std::find(fshFiles.begin(), fshFiles.end(), fshad) == fshFiles.end()) {
            cout << "Invalid fragment shader: no such file found." << endl;
            errors++;
        }
    }
    /* Here we check for Ortho/Super conflicts */
    if (!inCfg->parallel) {
        if (inCfg->superposition) {
            cout << "Invalid combo: Orthogonal waves and Superposition." << endl;
            errors++;
        }
        if (inCfg->sphere) {
            cout << "Invalid combo: Orthogonal waves and Spherical waves." << endl;
            errors++;
        }
    }
    if (inCfg->superposition) {
        if (!inCfg->cpu) {
            cout << "Invalid combo: Superposition and GPU rendering." << endl;
            errors++;
        }
        if (inCfg->sphere) {
            cout << "Invalid combo: Superposition and Spherical waves." << endl;
            errors++;
        }
    }

label_abort:
    file.close();
    return errors;
}

int ConfigParser::populateConfig() {
    int status = 0;

    if (!findFiles(atomixFiles.configs(), CFGEXT, &cfgFiles)) {
        cout << "Using default configuration." << endl;
    } else {
        int choice = chooseConfigFile();
        if (choice >= 0) {
            if ((status = loadConfigFileGUI(cfgFiles[choice], &this->config))) {
                cout << "ERROR: Errors in config file. Please correct." << endl;
            }
        }
    }
    return status;
}

void ConfigParser::printConfig() {
    cout << "Orbits: " << config.waves << "\n";
    cout << "Amplitude: " << config.amplitude << "\n";
    cout << "Period: " << config.period << "\n";
    cout << "Wavelength: " << config.wavelength << "\n";
    cout << "Resolution: " << config.resolution << "\n";
    cout << "Parallel: " << config.parallel << "\n";
    cout << "Superposition: " << config.superposition << "\n";
    cout << "CPU: " << config.cpu << "\n";
    cout << "Sphere: " << config.sphere << "\n";
    cout << "Vert Shader: " << config.vert << "\n";
    cout << "Frag Shader: " << config.frag << endl;
}<|MERGE_RESOLUTION|>--- conflicted
+++ resolved
@@ -387,15 +387,9 @@
     string super = "cpu_circle.vert";
     string gpu_sphere = "gpu_sphere.vert";
     string cpu_sphere = "cpu_sphere.vert";
-<<<<<<< HEAD
-    string lpath = std::string(ROOT_DIR) + std::string(SHADERS);
-    string vshad = lpath + inCfg->vert;
-    string fshad = lpath + inCfg->frag;
-=======
     string path = atomixFiles.shaders();
     string vshad = path + inCfg->vert;
     string fshad = path + inCfg->frag;
->>>>>>> f99fb828
     if (custom_shader) {
         /* Here we check for valid shader files */
         if (std::find(vshFiles.begin(), vshFiles.end(), vshad) == vshFiles.end()) {
