/**
 * vkwindow.hpp
 *
 *    Created on: Oct 22, 2024
 *   Last Update: Oct 22, 2024
 *  Orig. Author: Wade Burch (braernoch.dev@gmail.com)
 * 
 *  Copyright 2023, 2024 Wade Burch (GPLv3)
 * 
 *  This file is part of atomix.
 * 
 *  atomix is free software: you can redistribute it and/or modify it under the
 *  terms of the GNU General Public License as published by the Free Software 
 *  Foundation, either version 3 of the License, or (at your option) any later 
 *  version.
 * 
 *  atomix is distributed in the hope that it will be useful, but WITHOUT ANY 
 *  WARRANTY; without even the implied warranty of MERCHANTABILITY or FITNESS 
 *  FOR A PARTICULAR PURPOSE. See the GNU General Public License for more details.
 * 
 *  You should have received a copy of the GNU General Public License along with 
 *  atomix. If not, see <https://www.gnu.org/licenses/>.
 */

#ifndef VKWINDOW_H
#define VKWINDOW_H

#include <QtGui/qvulkanwindow.h>
#include <QMouseEvent>
#include <QWheelEvent>
#include <QKeyEvent>
#include <QDateTime>
#include <QFutureWatcher>
#include <QFuture>
#include <QPromise>
#include <QtConcurrent/QtConcurrent>
#include <QOpenGLFunctions_4_5_Core>
#include <glm/glm.hpp>
#include <glm/gtc/matrix_transform.hpp>
#include <iomanip>
#include <string>
#include <sstream>
#include <fstream>
#include <vector>
#include <array>
#include <algorithm>
#include <ranges>
// #include "programVK.hpp"
#include "quaternion.hpp"
#include "wavemanager.hpp"
#include "cloudmanager.hpp"

<<<<<<< HEAD
=======

/* Debug info struct */
struct AtomixInfo {
    float pos = 0.0f;       // Camera position
    float near = 0.0f;      // Near culling distance
    float far = 0.0f;       // Far culling distance
    float start = 0.0f;     // Starting distance
    uint64_t vertex = 0;    // Vertex buffer size
    uint64_t data = 0;      // Data buffer size
    uint64_t index = 0;     // Index buffer size
};
Q_DECLARE_METATYPE(AtomixInfo);

enum egs {
    WAVE_MODE =         1 << 0,     // Button from Wave tab clicked, only making Waves
    WAVE_RENDER =       1 << 1,     // Wave EBO has been loaded
    CLOUD_MODE =        1 << 2,     // Button from Cloud tab clicked, only making Clouds
    CLOUD_RENDER =      1 << 3,     // Cloud EBO has been loaded
    THREAD_FINISHED =   1 << 4,     // init_X_Manager() has finished
    UPD_SHAD_V =        1 << 5,     // Update Vertex Shader
    UPD_SHAD_F =        1 << 6,     // Update Fragment Shader
    UPD_VBO =           1 << 7,     // Cloud VBO needs to be updated
    UPD_DATA =          1 << 8,     // Cloud RDPs need to be loaded into VBO #2
    UPD_EBO =           1 << 9,     // Cloud EBO needs to be updated
    UPD_UNI_COLOUR =    1 << 10,     // [Wave] Colour Uniforms need to be updated
    UPD_UNI_MATHS =     1 << 11,    // [Wave] Maths Uniforms need to be updated
    UPD_MATRICES =      1 << 12,    // Needs initVecsAndMatrices() to reset position and view
    UPDATE_REQUIRED =   1 << 13,    // An update must execute on next render
};

const uint eWaveFlags = egs::WAVE_MODE | egs::WAVE_RENDER;
const uint eCloudFlags = egs::CLOUD_MODE | egs::CLOUD_RENDER;
const uint eModeFlags = egs::WAVE_MODE | egs::CLOUD_MODE;
const uint eUpdateFlags = egs::UPD_SHAD_V | egs::UPD_SHAD_F | egs::UPD_VBO | egs::UPD_DATA | egs::UPD_EBO | egs::UPD_UNI_COLOUR | egs::UPD_UNI_MATHS | egs::UPD_MATRICES | egs::UPDATE_REQUIRED;

class VKWindow;


class VKRenderer : public QVulkanWindowRenderer {

public:
    VKRenderer(VKWindow *vkWin);
    ~VKRenderer();

    void initResources() override;
    void initSwapChainResources() override;
    // void logicalDeviceLost() override;
    // void physicalDeviceLost() override;
    // void preInitResources() override;
    void releaseResources() override;
    void releaseSwapChainResources() override;
    void startNextFrame() override;

    VkShaderModule createShader(const std::string &name);

    QVulkanDeviceFunctions *vdf = nullptr;

private:
    VKWindow *vkw = nullptr;
    VkDevice dev;
    QVulkanInstance *vi = nullptr;
    QVulkanFunctions *vf = nullptr;

    VkBuffer vr_bufVert = VK_NULL_HANDLE;
    VkDeviceMemory vr_bufMemVert = VK_NULL_HANDLE;
    VkBuffer vr_bufIdx = VK_NULL_HANDLE;
    VkDeviceMemory vr_bufMemIdx = VK_NULL_HANDLE;
    VkDescriptorBufferInfo vr_uniformBufInfo[QVulkanWindow::MAX_CONCURRENT_FRAME_COUNT];

    VkDescriptorPool vr_descPool = VK_NULL_HANDLE;
    VkDescriptorSetLayout vr_descSetLayout = VK_NULL_HANDLE;
    VkDescriptorSet vr_descSet[QVulkanWindow::MAX_CONCURRENT_FRAME_COUNT];

    VkPipelineCache vr_pipelineCache = VK_NULL_HANDLE;
    VkPipelineLayout vr_pipelineLayout = VK_NULL_HANDLE;
    VkPipeline vr_pipeline = VK_NULL_HANDLE;

    glm::mat4 m4_proj;
    glm::mat4 m4_view;
    glm::mat4 m4_world;
    glm::mat4 m4_rotation;
    glm::mat4 m4_translation;

    QMatrix4x4 vm4_proj;
    QMatrix4x4 vm4_rot;
};


>>>>>>> 90659af4
class VKWindow : public QVulkanWindow {

public:
    VKWindow(QWidget *parent = nullptr, ConfigParser *configParser = nullptr);
    ~VKWindow();

    VKRenderer* createRenderer() override;

signals:

public slots:

protected:
<<<<<<< HEAD

private:
=======
    /* void initializeGL() override;
    void paintGL() override;
    void resizeGL(int width, int height) override; */

    void wheelEvent(QWheelEvent *event);
    void mousePressEvent(QMouseEvent *event);
    void mouseMoveEvent(QMouseEvent *event);
    void mouseReleaseEvent(QMouseEvent *event);
    void keyPressEvent(QKeyEvent *event);

private:
    void threadFinished();
    void threadFinishedWithResult(uint result);

    void initVecsAndMatrices();
    void initCrystalProgram();
    void initWaveProgram();
    void initCloudProgram();
    void changeModes(bool force);
    
    void checkErrors(std::string str);
    std::string withCommas(int64_t value);
    void updateSize();
    void printSize();
    void printFlags(std::string);
    void printConfig(AtomixConfig *cfg);

    VKRenderer *vrend = nullptr;

    QOpenGLContext *gw_context = nullptr;
    ProgramVK *crystalProg = nullptr;
    ProgramVK *waveProg = nullptr;
    ProgramVK *cloudProg = nullptr;
    ProgramVK *atomixProg = nullptr; // TODO Consolidate or delete?
    ConfigParser *cfgParser = nullptr;
    WaveManager *waveManager = nullptr;
    CloudManager *cloudManager = nullptr;
    QTimer *gw_timer = nullptr;

    QFutureWatcher<void> *fwModel;
    QFuture<void> futureModel;

    ProgramVK *currentProg = nullptr;
    Manager *currentManager = nullptr;

    AtomixInfo gw_info;
    glm::mat4 m4_proj;
    glm::mat4 m4_view;
    glm::mat4 m4_world;
    glm::mat4 m4_rotation;
    glm::mat4 m4_translation;
    glm::vec3 v3_cameraPosition;
    glm::vec3 v3_cameraTarget;
    glm::vec3 v3_cameraUp;
    glm::vec3 v3_mouseBegin;
    glm::vec3 v3_mouseEnd;
    Quaternion q_TotalRot;
    
    int64_t gw_timeStart;
    int64_t gw_timeEnd;
    int64_t gw_timePaused;
    float gw_startDist = 0.0f;
    float gw_farDist = 0.0f;
    float gw_nearDist = 0.0f;
    float gw_bg = 0.0f;
    float gw_nearScale = 0.05f;
    float gw_farScale = 2.20f;
    
    uint gw_faces = 0;
    uint gw_lines = 0;
    int gw_scrHeight = 0;
    int gw_scrWidth = 0;
    uint gw_movement = 0;
    uint gw_vertexCount = 0;
    bool gw_pause = false;
    bool gw_init = false;
    
    QMutex modifyingModel;
    bool isFinal = false;

    int max_n = 1;
    
    BitFlag flWaveCfg;
    BitFlag flGraphState;

    uint crystalRingCount = 0;
    uint crystalRingOffset = 0;
    uint cloudOffset = 0;
>>>>>>> 90659af4
};



#endif<|MERGE_RESOLUTION|>--- conflicted
+++ resolved
@@ -50,8 +50,6 @@
 #include "wavemanager.hpp"
 #include "cloudmanager.hpp"
 
-<<<<<<< HEAD
-=======
 
 /* Debug info struct */
 struct AtomixInfo {
@@ -140,7 +138,6 @@
 };
 
 
->>>>>>> 90659af4
 class VKWindow : public QVulkanWindow {
 
 public:
@@ -154,10 +151,6 @@
 public slots:
 
 protected:
-<<<<<<< HEAD
-
-private:
-=======
     /* void initializeGL() override;
     void paintGL() override;
     void resizeGL(int width, int height) override; */
@@ -246,7 +239,6 @@
     uint crystalRingCount = 0;
     uint crystalRingOffset = 0;
     uint cloudOffset = 0;
->>>>>>> 90659af4
 };
 
 
