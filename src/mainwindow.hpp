/**
 * mainwindow.hpp
 *
 *    Created on: Oct 3, 2023
 *   Last Update: Sep 9, 2024
 *  Orig. Author: Wade Burch (braernoch.dev@gmail.com)
 * 
 *  Copyright 2023, 2024 Wade Burch (GPLv3)
 * 
 *  This file is part of atomix.
 * 
 *  atomix is free software: you can redistribute it and/or modify it under the
 *  terms of the GNU General Public License as published by the Free Software 
 *  Foundation, either version 3 of the License, or (at your option) any later 
 *  version.
 * 
 *  atomix is distributed in the hope that it will be useful, but WITHOUT ANY 
 *  WARRANTY; without even the implied warranty of MERCHANTABILITY or FITNESS 
 *  FOR A PARTICULAR PURPOSE. See the GNU General Public License for more details.
 * 
 *  You should have received a copy of the GNU General Public License along with 
 *  atomix. If not, see <https://www.gnu.org/licenses/>.
 */

#ifndef MAINWINDOW_H
#define MAINWINDOW_H

#include <QMainWindow>
#include <QDockWidget>
#include <QMessageBox>
#include <QColorDialog>
#include <QLabel>
#include <QLineEdit>
#include <QPushButton>
#include <QGroupBox>
#include <QButtonGroup>
#include <QComboBox>
#include <QBoxLayout>
#include <QCheckBox>
#include <QListWidget>
#include <QTreeWidget>
#include <QTableWidget>
#include <QHeaderView>
#include <QSlider>
#include <QProgressBar>
#include <QSignalBlocker>
#include <QThread>
#include "slideswitch.hpp"
#include "gwidget.hpp"

const QString DEFAULT = "default-config.wave";
const int MAX_ORBITS = 8;

class MainWindow : public QMainWindow {
    Q_OBJECT

public:
    MainWindow();
    void setupLoading();

public slots:
    void updateDetails(AtomixInfo *info);
    void setLoading(bool loading);

protected:
    void keyPressEvent(QKeyEvent *event) override;

signals:
    // void sendConfig(AtomixConfig *cfg);
    void changeRenderedOrbits(uint selectedOrbits);

private slots:
    void onAddNew();

private:
    void loadConfig();
    void setupTabs();
    void setupDockWaves();
    void setupDockHarmonics();
    void refreshConfigs();
    void refreshShaders();
    void refreshOrbits();
    void setupDetails();

    void handleComboCfg();
    void handleConfigChanged();
    void handleDoubleClick(QTreeWidgetItem *item, int col);
    void handleRecipeCheck(QTreeWidgetItem *item, int col);
    void handleButtLockRecipes();
    void handleButtClearRecipes();
    void handleButtResetRecipes();
    void handleButtMorbWaves();
    void handleButtMorbHarmonics();
    void handleButtColors(int id);
    void handleWeightChange(int row, int col);
    void handleSlideCullingX(int val);
    void handleSlideCullingY(int val);
    void handleSlideReleased();
    void handleSlideBackground(int val);

    void printHarmap();
    void printList();

    AtomixConfig waveConfig;
    AtomixConfig cloudConfig;

    QTabWidget *wTabs = nullptr;
    QWidget *wTabWaves = nullptr;
    QWidget *wTabHarmonics = nullptr;
    QDockWidget *dockTabs = nullptr;
    ConfigParser *cfgParser = nullptr;

    QFont fontDebug;
    QIntValidator *valIntSmall = nullptr;
    QIntValidator *valIntLarge = nullptr;
    QDoubleValidator *valDoubleSmall = nullptr;
    QDoubleValidator *valDoubleLarge = nullptr;

    QLineEdit *entryOrbit = nullptr;
    QLineEdit *entryAmp = nullptr;
    QLineEdit *entryPeriod = nullptr;
    QLineEdit *entryWavelength = nullptr;
    QLineEdit *entryResolution = nullptr;
<<<<<<< HEAD
    /* QRadioButton *entryOrtho = nullptr;
    QRadioButton *entryPara = nullptr;
    QRadioButton *entrySuperOn = nullptr;
    QRadioButton *entrySuperOff = nullptr;
    QRadioButton *entryCPU = nullptr;
    QRadioButton *entryGPU = nullptr;
    QRadioButton *entryCircle = nullptr;
    QRadioButton *entrySphere = nullptr; */
=======
>>>>>>> 46b814b3
    SlideSwitch *slswPara = nullptr;
    SlideSwitch *slswSuper = nullptr;
    SlideSwitch *slswCPU = nullptr;
    SlideSwitch *slswSphere = nullptr;
    QComboBox *entryVertex = nullptr;
    QComboBox *entryFrag = nullptr;
    QComboBox *comboConfigFile = nullptr;

    QButtonGroup *buttGroupOrbits = nullptr;
    QButtonGroup *buttGroupColors = nullptr;

    QPushButton *buttMorbWaves = nullptr;
    QPushButton *buttLockRecipes = nullptr;
    QPushButton *buttClearRecipes = nullptr;
    QPushButton *buttResetRecipes = nullptr;
    QPushButton *buttMorbHarmonics = nullptr;

    QGroupBox *groupColors = nullptr;
    QGroupBox *groupOrbits = nullptr;
    QGroupBox *groupRecipeBuilder = nullptr;
    QGroupBox *groupRecipeReporter = nullptr;
    QGroupBox *groupGenVertices = nullptr;
    QGroupBox *groupRecipeLocked = nullptr;
    QGroupBox *groupHSlideCulling = nullptr;
    QGroupBox *groupVSlideCulling = nullptr;
    QGroupBox *groupSlideBackground = nullptr;
    QTreeWidget *treeOrbitalSelect = nullptr;
    QListWidget *listOrbitalLocked = nullptr;
    QTableWidget *tableOrbitalReport = nullptr;
    QLineEdit *entryCloudLayers = nullptr;
    QLineEdit *entryCloudRes = nullptr;
    QLineEdit *entryCloudMinRDP = nullptr;
    QSlider *slideBackground = nullptr;
    QSlider *slideCullingX = nullptr;
    QSlider *slideCullingY = nullptr;

    QLabel *labelDetails = nullptr;
    QProgressBar *pbLoading = nullptr;

    GWidget *graph = nullptr;
    harmap mapCloudRecipesLocked;
    int numRecipes = 0;

    int intTabMinWidth = 500;
    int intTabLabelHeight = 200;
    int intSliderLen = 20;
    float lastSliderSentX = 0.0f;
    float lastSliderSentY = 0.0f;

    bool recipeLoaded = false;

    AtomixInfo dInfo;
};

#endif<|MERGE_RESOLUTION|>--- conflicted
+++ resolved
@@ -121,17 +121,6 @@
     QLineEdit *entryPeriod = nullptr;
     QLineEdit *entryWavelength = nullptr;
     QLineEdit *entryResolution = nullptr;
-<<<<<<< HEAD
-    /* QRadioButton *entryOrtho = nullptr;
-    QRadioButton *entryPara = nullptr;
-    QRadioButton *entrySuperOn = nullptr;
-    QRadioButton *entrySuperOff = nullptr;
-    QRadioButton *entryCPU = nullptr;
-    QRadioButton *entryGPU = nullptr;
-    QRadioButton *entryCircle = nullptr;
-    QRadioButton *entrySphere = nullptr; */
-=======
->>>>>>> 46b814b3
     SlideSwitch *slswPara = nullptr;
     SlideSwitch *slswSuper = nullptr;
     SlideSwitch *slswCPU = nullptr;
