/**
 * main.cpp
 *
 *    Created on: Oct 3, 2023
 *   Last Update: Sep 9, 2024
 *  Orig. Author: Wade Burch (braernoch.dev@gmail.com)
 * 
 *  Copyright 2023, 2024 Wade Burch (GPLv3)
 * 
 *  This file is part of atomix.
 * 
 *  atomix is free software: you can redistribute it and/or modify it under the
 *  terms of the GNU General Public License as published by the Free Software 
 *  Foundation, either version 3 of the License, or (at your option) any later 
 *  version.
 * 
 *  atomix is distributed in the hope that it will be useful, but WITHOUT ANY 
 *  WARRANTY; without even the implied warranty of MERCHANTABILITY or FITNESS 
 *  FOR A PARTICULAR PURPOSE. See the GNU General Public License for more details.
 * 
 *  You should have received a copy of the GNU General Public License along with 
 *  atomix. If not, see <https://www.gnu.org/licenses/>.
 */


#include <QApplication>
#include <QSurfaceFormat>
#include <QScreen>
#include <QCommandLineParser>
#include <QFont>
#include "mainwindow.hpp"


int main(int argc, char* argv[]) {
    /* Application */
    QApplication app (argc, argv);
    QCoreApplication::setApplicationName("atomix");
    QCoreApplication::setOrganizationName("Nolnoch");
    QCoreApplication::setApplicationVersion(QT_VERSION_STR);

    const QDir atomixDir = QDir(QCoreApplication::applicationDirPath());
    QIcon icoAtomix(atomixDir.relativeFilePath("../../resources/icons/favicon.ico"));
    app.setWindowIcon(icoAtomix);

    /* Exe and CLI Parsing */
    QCommandLineParser qParser;
    qParser.setApplicationDescription(QCoreApplication::applicationName());
    qParser.addHelpOption();
    qParser.addVersionOption();
    qParser.process(app);
    
    /* Surface Format */
    QSurfaceFormat qFmt;
    qFmt.setDepthBufferSize(24);
    qFmt.setStencilBufferSize(8);
    qFmt.setSamples(4);
    qFmt.setVersion(4,6);
    qFmt.setProfile(QSurfaceFormat::CoreProfile);
    QSurfaceFormat::setDefaultFormat(qFmt);

    /* Windows */
    MainWindow mainWindow;
    QRect dispXY = QApplication::primaryScreen()->geometry();
    if (!dispXY.isValid()) {dispXY = QApplication::primaryScreen()->virtualGeometry();}
    double ratio = SRATIO;
    int dispX = dispXY.width() * ratio ?: SWIDTH;
    int dispY = dispXY.height() * ratio ?: SHEIGHT;
    mainWindow.resize(dispX, dispY);
    mainWindow.move(dispXY.center() - mainWindow.frameGeometry().center());
<<<<<<< HEAD
    QIcon icoAtomix("~/dev/atomix/resources/icons/favicon.ico");
    app.setWindowIcon(icoAtomix);
=======
    mainWindow.setWindowTitle(QCoreApplication::applicationName());
    QRect winSize = QRect(0, 0, dispX, dispY);
    mainWindow.init(winSize);
>>>>>>> 79a87b55

    /* Engage */
    app.processEvents();
    mainWindow.show();
    mainWindow.setupLoading();
    
    return app.exec();
}<|MERGE_RESOLUTION|>--- conflicted
+++ resolved
@@ -1,85 +1,80 @@
-/**
- * main.cpp
- *
- *    Created on: Oct 3, 2023
- *   Last Update: Sep 9, 2024
- *  Orig. Author: Wade Burch (braernoch.dev@gmail.com)
- * 
- *  Copyright 2023, 2024 Wade Burch (GPLv3)
- * 
- *  This file is part of atomix.
- * 
- *  atomix is free software: you can redistribute it and/or modify it under the
- *  terms of the GNU General Public License as published by the Free Software 
- *  Foundation, either version 3 of the License, or (at your option) any later 
- *  version.
- * 
- *  atomix is distributed in the hope that it will be useful, but WITHOUT ANY 
- *  WARRANTY; without even the implied warranty of MERCHANTABILITY or FITNESS 
- *  FOR A PARTICULAR PURPOSE. See the GNU General Public License for more details.
- * 
- *  You should have received a copy of the GNU General Public License along with 
- *  atomix. If not, see <https://www.gnu.org/licenses/>.
- */
-
-
-#include <QApplication>
-#include <QSurfaceFormat>
-#include <QScreen>
-#include <QCommandLineParser>
-#include <QFont>
-#include "mainwindow.hpp"
-
-
-int main(int argc, char* argv[]) {
-    /* Application */
-    QApplication app (argc, argv);
-    QCoreApplication::setApplicationName("atomix");
-    QCoreApplication::setOrganizationName("Nolnoch");
-    QCoreApplication::setApplicationVersion(QT_VERSION_STR);
-
-    const QDir atomixDir = QDir(QCoreApplication::applicationDirPath());
-    QIcon icoAtomix(atomixDir.relativeFilePath("../../resources/icons/favicon.ico"));
-    app.setWindowIcon(icoAtomix);
-
-    /* Exe and CLI Parsing */
-    QCommandLineParser qParser;
-    qParser.setApplicationDescription(QCoreApplication::applicationName());
-    qParser.addHelpOption();
-    qParser.addVersionOption();
-    qParser.process(app);
-    
-    /* Surface Format */
-    QSurfaceFormat qFmt;
-    qFmt.setDepthBufferSize(24);
-    qFmt.setStencilBufferSize(8);
-    qFmt.setSamples(4);
-    qFmt.setVersion(4,6);
-    qFmt.setProfile(QSurfaceFormat::CoreProfile);
-    QSurfaceFormat::setDefaultFormat(qFmt);
-
-    /* Windows */
-    MainWindow mainWindow;
-    QRect dispXY = QApplication::primaryScreen()->geometry();
-    if (!dispXY.isValid()) {dispXY = QApplication::primaryScreen()->virtualGeometry();}
-    double ratio = SRATIO;
-    int dispX = dispXY.width() * ratio ?: SWIDTH;
-    int dispY = dispXY.height() * ratio ?: SHEIGHT;
-    mainWindow.resize(dispX, dispY);
-    mainWindow.move(dispXY.center() - mainWindow.frameGeometry().center());
-<<<<<<< HEAD
-    QIcon icoAtomix("~/dev/atomix/resources/icons/favicon.ico");
-    app.setWindowIcon(icoAtomix);
-=======
-    mainWindow.setWindowTitle(QCoreApplication::applicationName());
-    QRect winSize = QRect(0, 0, dispX, dispY);
-    mainWindow.init(winSize);
->>>>>>> 79a87b55
-
-    /* Engage */
-    app.processEvents();
-    mainWindow.show();
-    mainWindow.setupLoading();
-    
-    return app.exec();
+/**
+ * main.cpp
+ *
+ *    Created on: Oct 3, 2023
+ *   Last Update: Sep 9, 2024
+ *  Orig. Author: Wade Burch (braernoch.dev@gmail.com)
+ * 
+ *  Copyright 2023, 2024 Wade Burch (GPLv3)
+ * 
+ *  This file is part of atomix.
+ * 
+ *  atomix is free software: you can redistribute it and/or modify it under the
+ *  terms of the GNU General Public License as published by the Free Software 
+ *  Foundation, either version 3 of the License, or (at your option) any later 
+ *  version.
+ * 
+ *  atomix is distributed in the hope that it will be useful, but WITHOUT ANY 
+ *  WARRANTY; without even the implied warranty of MERCHANTABILITY or FITNESS 
+ *  FOR A PARTICULAR PURPOSE. See the GNU General Public License for more details.
+ * 
+ *  You should have received a copy of the GNU General Public License along with 
+ *  atomix. If not, see <https://www.gnu.org/licenses/>.
+ */
+
+
+#include <QApplication>
+#include <QSurfaceFormat>
+#include <QScreen>
+#include <QCommandLineParser>
+#include <QFont>
+#include "mainwindow.hpp"
+
+
+int main(int argc, char* argv[]) {
+    /* Application */
+    QApplication app (argc, argv);
+    QCoreApplication::setApplicationName("atomix");
+    QCoreApplication::setOrganizationName("Nolnoch");
+    QCoreApplication::setApplicationVersion(QT_VERSION_STR);
+
+    const QDir atomixDir = QDir(QCoreApplication::applicationDirPath());
+    QIcon icoAtomix(atomixDir.relativeFilePath("../../resources/icons/favicon.ico"));
+    app.setWindowIcon(icoAtomix);
+
+    /* Exe and CLI Parsing */
+    QCommandLineParser qParser;
+    qParser.setApplicationDescription(QCoreApplication::applicationName());
+    qParser.addHelpOption();
+    qParser.addVersionOption();
+    qParser.process(app);
+    
+    /* Surface Format */
+    QSurfaceFormat qFmt;
+    qFmt.setDepthBufferSize(24);
+    qFmt.setStencilBufferSize(8);
+    qFmt.setSamples(4);
+    qFmt.setVersion(4,6);
+    qFmt.setProfile(QSurfaceFormat::CoreProfile);
+    QSurfaceFormat::setDefaultFormat(qFmt);
+
+    /* Windows */
+    MainWindow mainWindow;
+    QRect dispXY = QApplication::primaryScreen()->geometry();
+    if (!dispXY.isValid()) {dispXY = QApplication::primaryScreen()->virtualGeometry();}
+    double ratio = SRATIO;
+    int dispX = dispXY.width() * ratio ?: SWIDTH;
+    int dispY = dispXY.height() * ratio ?: SHEIGHT;
+    mainWindow.resize(dispX, dispY);
+    mainWindow.move(dispXY.center() - mainWindow.frameGeometry().center());
+    mainWindow.setWindowTitle(QCoreApplication::applicationName());
+    QRect winSize = QRect(0, 0, dispX, dispY);
+    mainWindow.init(winSize);
+
+    /* Engage */
+    app.processEvents();
+    mainWindow.show();
+    mainWindow.setupLoading();
+    
+    return app.exec();
 }