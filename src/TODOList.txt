o Resize VBO when/if CloudConfig changes
o Commit to new vertex/resolution scaling or fix above
o Multithreading (ughhh, but very necessary)...[holy crap, I figured it out -- 98% reduction in time!]
o Slider for bg color
o Slider for cutting through model (EBO change)
o Scale pan based on zoom level
o Swap state-lock to make maxRadius depend on config
o Selecting subset of previous recipes does not enable Lock Recipes button
o Redo Wave Config UI with QGridLayout
o Sate-lock WaveManager (Manager) with new BitFlag
o Option to normalize perN, perL, or perALL...[Added coefficient weighting instead]
o New Tolerance + cullRDPs needs to enter in a different place
o Coefficient for orbital recipes
o Replace radio buttons with toggle slider switch
o Debug overlay
<<<<<<< HEAD
+ Add application icon [WIP]
- Deployable packages on Ubuntu, Windows, and MacOS [MacOS WIP]
- Programmatically limit input on GUI fields
- Implement CPU vs GPU orbital rendering
- Loading animation for vertex and RDP generation
=======
o Loading animation for vertex and RDP generation
o Change far distance based on zoom level
o Programmatically limit input on GUI fields
+ Add application icon [WIP]
- Deployable packages on Ubuntu, Windows, and MacOS [MacOS WIP]
- Allow more than 8 waves? Can currently gen vertices for n<999, but filtered by indices (visible waves bitflag)
- Programmatically ensure that certain config combos are maintained (i.e., superposition -> Parallel & CPU)
- Implement CPU vs GPU orbital rendering
>>>>>>> 46b814b3
- Energy tab<|MERGE_RESOLUTION|>--- conflicted
+++ resolved
@@ -13,13 +13,6 @@
 o Coefficient for orbital recipes
 o Replace radio buttons with toggle slider switch
 o Debug overlay
-<<<<<<< HEAD
-+ Add application icon [WIP]
-- Deployable packages on Ubuntu, Windows, and MacOS [MacOS WIP]
-- Programmatically limit input on GUI fields
-- Implement CPU vs GPU orbital rendering
-- Loading animation for vertex and RDP generation
-=======
 o Loading animation for vertex and RDP generation
 o Change far distance based on zoom level
 o Programmatically limit input on GUI fields
@@ -28,5 +21,4 @@
 - Allow more than 8 waves? Can currently gen vertices for n<999, but filtered by indices (visible waves bitflag)
 - Programmatically ensure that certain config combos are maintained (i.e., superposition -> Parallel & CPU)
 - Implement CPU vs GPU orbital rendering
->>>>>>> 46b814b3
 - Energy tab