/**
 * programVK.cpp
 *
 *    Created on: Oct 21, 2013
 *   Last Update: Oct 21, 2024
 *  Orig. Author: Wade Burch (braernoch.dev@gmail.com)
 * 
 *  Copyright 2013,2023,2024 Wade Burch (GPLv3)
 * 
 *  This file is part of atomix.
 * 
 *  atomix is free software: you can redistribute it and/or modify it under the
 *  terms of the GNU General Public License as published by the Free Software 
 *  Foundation, either version 3 of the License, or (at your option) any later 
 *  version.
 * 
 *  atomix is distributed in the hope that it will be useful, but WITHOUT ANY 
 *  WARRANTY; without even the implied warranty of MERCHANTABILITY or FITNESS 
 *  FOR A PARTICULAR PURPOSE. See the GNU General Public License for more details.
 * 
 *  You should have received a copy of the GNU General Public License along with 
 *  atomix. If not, see <https://www.gnu.org/licenses/>.
 */

#include "programVK.hpp"


/**
 * Default Constructor.
 */
ProgramVK::ProgramVK() {
}

/**
 * Default Destructor.
 */
ProgramVK::~ProgramVK() {
    // destruct shaders
    for (auto &shader : p_registeredShaders) {
        delete shader;
    }

    // destruct buffers
    for (auto &buf : p_buffers) {
        delete buf;
    }

    // destruct models
    for (auto &model : p_models) {
        delete model;
    }



    cleanup();
}

void ProgramVK::cleanup() {
    this->p_vdf->vkDestroyBuffer(this->p_dev, p_indexBuffer, nullptr);
    this->p_vdf->vkFreeMemory(this->p_dev, p_indexMemory, nullptr);

    for (int i = 0; i < p_vertexBuffers.size(); i++) {
        this->p_vdf->vkDestroyBuffer(this->p_dev, p_vertexBuffers[i], nullptr);
        this->p_vdf->vkFreeMemory(this->p_dev, p_vertexMemory[i], nullptr);
    }

    for (int i = 0; i < p_uniformBuffers.size(); i++) {
        this->p_vdf->vkDestroyBuffer(this->p_dev, p_uniformBuffers[i], nullptr);
        this->p_vdf->vkFreeMemory(this->p_dev, p_uniformMemory[i], nullptr);
    }
}

void ProgramVK::setInstance(AtomixDevice *atomixDevice) {
    p_dev = atomixDevice->device;
    p_phydev = atomixDevice->physicalDevice;
    p_vkw = atomixDevice->window;
    p_vi = p_vkw->vulkanInstance();
    p_vdf = p_vi->deviceFunctions(p_dev);
    p_vf = p_vi->functions();
}

/**
 * Associate a shader source file with the program as a Shader object.
 * This will populate the Shader with its std::string-parsed source, but init()
 * must still be called to compile and attach the shader to the program.
 *
 * This function will return 0 upon error and automatically remove the
 * failed shader from the program's list of Shaders.
 * @param fName - std::string representation of the shader filename
 * @param type - GLEW-defined constant, one of: GL_*_SHADER, where * is
 *               VERTEX, FRAGMENT, GEOMETRY, or COMPUTE
 * @return true on success or false on error
 */
bool ProgramVK::addShader(std::string fName, VKuint type) {
    bool validFile = false;
    std::string fileLoc;
    
    if (fName.find('/') == std::string::npos) {
        fileLoc = std::string(ROOT_DIR) + std::string(SHADERS) + fName;
    } else {
        fileLoc = fName;
    }

    Shader *shader = new Shader(fileLoc, type);

    for (auto &s : this->p_registeredShaders) {
        if (s->getName() == shader->getName()) {
            std::cout << "Shader already registered: " << fName << std::endl;
            delete shader;
            return false;
        }
    }

    if (!shader->isValidFile()) {
        delete shader;
        std::cout << "Failed to add shader source: " << fName << std::endl;
    } else {
        this->p_registeredShaders.push_back(shader);
        validFile = true;
        this->stage = 1;
    }

    return validFile;
}


/**
 * Associate N shader source files with the program as Shader objects.
 * This will populate the Shaders with their std::string-parsed sources, but init()
 * must still be called to compile and attach the shader(s) to the program.
 *
 * @param fList - vector of std::strings representing the shader filenames
 * @param type - GLEW-defined constant, one of: GL_*_SHADER, where * is
 *               VERTEX, FRAGMENT, GEOMETRY, or COMPUTE
 * @return 0 on success or the number of errors on failure
 */
int ProgramVK::addAllShaders(std::vector<std::string> *fList, VKuint type) {
    int errors = fList->size();
    VKuint shID, shIdx = 0;
    
    for (auto &fName : *fList) {
        bool validFile = addShader(fName, type);
    
        if (validFile) {
            errors--;
        } else {
            std::cout << "Failed to add shader source." << std::endl;
        }
    }

    return errors;
}

bool ProgramVK::compileShader(Shader *shader) {
    if (!shader->compile()) {
        std::cout << "Failed to compile shader. Deleting Shader." << std::endl;
        auto it = std::find(this->p_registeredShaders.begin(), this->p_registeredShaders.end(), shader);
        this->p_registeredShaders.erase(it);
        delete shader;
        return false;
    }

    this->p_compiledShaders.push_back(shader);

    return true;
}

/**
 * Compile all shaders that have been added with addShader() or
 * addAllShaders().  This function will return the number of errors
 * encountered during compilation.
 *
 * @return number of errors, or 0 if all shaders compiled successfully
 */
int ProgramVK::compileAllShaders() {
    int errors = this->p_registeredShaders.size();
    
    for (auto &shader : this->p_registeredShaders) {
        if (this->compileShader(shader)) {
            errors--;
        }
    }

    return errors;
}

VkShaderModule ProgramVK::createShaderModule(Shader *shader) {
    if (std::find(this->p_compiledShaders.cbegin(), this->p_compiledShaders.cend(), shader) == this->p_compiledShaders.cend()) {
        throw std::runtime_error("Shader not compiled: " + shader->getName());
    }

    VkShaderModuleCreateInfo moduleCreateInfo{};
    moduleCreateInfo.sType = VK_STRUCTURE_TYPE_SHADER_MODULE_CREATE_INFO;
<<<<<<< HEAD
    moduleCreateInfo.codeSize = activeShader->getLengthCompiled();
    moduleCreateInfo.pCode = activeShader->getSourceCompiled();
=======
    moduleCreateInfo.codeSize = shader->getLengthCompiled();
    moduleCreateInfo.pCode = shader->getSourceCompiled();
>>>>>>> 6580b47b

    VkShaderModule shaderModule;
    err = p_vdf->vkCreateShaderModule(p_dev, &moduleCreateInfo, nullptr, &shaderModule);
    if (err != VK_SUCCESS) {
        throw std::runtime_error("Failed to create shader module: " + std::to_string(err));
    }

    return shaderModule;
}

void ProgramVK::createShaderStages(ModelInfo *m) {
    for (auto &module : m->shaders->vertModules) {
        VkPipelineShaderStageCreateInfo shaderStage{};
        shaderStage.sType = VK_STRUCTURE_TYPE_PIPELINE_SHADER_STAGE_CREATE_INFO;
        shaderStage.stage = VK_SHADER_STAGE_VERTEX_BIT;
        shaderStage.module = module;       
        shaderStage.pName = "main";
        m->pipeInfo->vsCreates.push_back(shaderStage);
    }

    for (auto &module : m->shaders->fragModules) {
        VkPipelineShaderStageCreateInfo shaderStage{};
        shaderStage.sType = VK_STRUCTURE_TYPE_PIPELINE_SHADER_STAGE_CREATE_INFO;
        shaderStage.stage = VK_SHADER_STAGE_FRAGMENT_BIT;
        shaderStage.module = module;       
        shaderStage.pName = "main";
        m->pipeInfo->fsCreates.push_back(shaderStage);
    }
}

BufferInfo *ProgramVK::addBuffer(BufferCreateInfo &info) {
    VKuint idx = p_buffers.size();
    BufferInfo *buf;

    const auto [it, success] = p_mapBuf.insert({info.name, idx});

    if (success) {
        buf = new BufferInfo{};
        buf->id = idx;
        buf->type = info.type;
        buf->binding = info.binding;
        buf->size = info.size;
        if (info.storeData) {
            buf->data = operator new(buf->size);
            memcpy(const_cast<void *>(buf->data), info.data, buf->size);
            p_allocatedBuffers.push_back(buf->data);
        } else {
            buf->data = info.data;
        }
        buf->dataTypes = info.dataTypes;
        p_buffers.push_back(buf);
        return buf;
    } else {
        std::cout << "Buffer already exists. Returning existing buffer." << std::endl;
        return this->p_buffers[it->second];
    }

    return nullptr;
}

VKuint ProgramVK::addModel(ModelCreateInfo &info) {
    assert(this->p_pipeInfo.init);
    ModelInfo *model;
    VKuint idx = p_models.size();

    const auto [it, success] = p_mapModel.insert({info.name, idx});

    // Check for existing model and add if it doesn't exist
    if (!success) {
        std::cout << "Model already exists. Updating model " << info.name << "..." << std::endl;
        model = p_models[it->second];

        // TODO: Handle old model data
        return;
    } else {
        model = new ModelInfo{};
        model->id = idx;
        model->name = info.name;
        p_models.push_back(model);
        p_mapModel[info.name] = model->id;
    }

    // Add buffers
    for (auto &vbo : info.vbos) {
        model->vbos.push_back(addBuffer(*vbo));
    }
    model->ibo = addBuffer(*info.ibo);
    
    // Add shaders
    model->shaders = new ShaderInfo{};
    for (auto &vert : info.vertShaders) {
        model->shaders->vertModules.push_back(createShaderModule(getShaderFromName(vert)));
    }
    for (auto &frag : info.fragShaders) {
        model->shaders->fragModules.push_back(createShaderModule(getShaderFromName(frag)));
    }
    this->createShaderStages(model);

    // Add model-specific pipeline definition
    model->pipeInfo = new ModelPipelineInfo{};
    model->pipeInfo->pipeLib = new PipelineLibrary{};
    model->offsets = info.offsets;
    this->defineModelAttributes(model);
    this->pipelineModelSetup(model);
    
    // Generate model-specific pipeline libraries
    for (auto &vbo : model->pipeInfo->vboCreates) {
        for (auto &ia : model->pipeInfo->iaCreates) {
            this->genVertexInputPipeLib(vbo, ia);
        }
    }
    for (auto &vert : model->pipeInfo->vsCreates) {
        for (auto &rs : model->pipeInfo->rsCreates) {
            this->genPreRasterizationPipeLib(vert, rs);
        }
    }
    for (auto &frag : model->pipeInfo->fsCreates) {
        this->genFragmentShaderPipeLib(frag);
    }

    // Create all pipelines used by model
    for (auto &vis : model->pipeInfo->pipeLib->vertexInput) {
        for (auto &pre : model->pipeInfo->pipeLib->preRasterization) {
            for (auto &fs : model->pipeInfo->pipeLib->fragmentShader) {
                model->pipelines.push_back(createPipeFromLibraries(vis, pre, fs));
            }
        }
    }

    return model->id;
}

VKuint ProgramVK::activateModel(std::string name) {
    VKuint id = -1;

    try {
        id = p_mapModel.at(name);
    } catch (const std::out_of_range &e) {
        std::cout << "Model not found: " << name << std::endl;
        return id;
    }
    p_activeModels.push_back(id);
    
    return id;
}

VKuint ProgramVK::deactivateModel(std::string name) {
    VKuint id = -1;

    try {
        id = p_mapModel.at(name);
    } catch (const std::out_of_range &e) {
        std::cout << "Model not found: " << name << std::endl;
        return id;
    }

    if (!std::erase(p_activeModels, id)) {
        std::cout << "Model not found and not removed from active models: " << name << std::endl;
        id = -1;
    }

    return id;
}

void ProgramVK::createPipelineCache() {
    std::cout << "Creating pipeline cache..." << std::endl;
    VkPipelineCacheCreateInfo pipelineCacheCreateInfo{};
    pipelineCacheCreateInfo.sType = VK_STRUCTURE_TYPE_PIPELINE_CACHE_CREATE_INFO;
    pipelineCacheCreateInfo.flags = 0;
    pipelineCacheCreateInfo.pNext = nullptr;
    pipelineCacheCreateInfo.initialDataSize = 0;
    pipelineCacheCreateInfo.pInitialData = nullptr;

    err = p_vdf->vkCreatePipelineCache(p_dev, &pipelineCacheCreateInfo, nullptr, &p_pipeCache);
    if (err != VK_SUCCESS) {
        throw std::runtime_error("Failed to create pipeline cache: " + std::to_string(err));
    }
}

void ProgramVK::savePipelineToCache() {
    std::cout << "Saving pipeline to cache..." << std::endl;

    err = p_vdf->vkGetPipelineCacheData(p_dev, p_pipeCache, nullptr, nullptr);
    if (err != VK_SUCCESS) {
        throw std::runtime_error("Failed to get pipeline cache data: " + std::to_string(err));
    }
}

void ProgramVK::loadPipelineFromCache() {
    std::cout << "Loading pipeline from cache..." << std::endl;

}

/**
 * Initializes the program. Then initializes, loads, and compiles all shaders
 * associated with the ProgramVK object.
 */
bool ProgramVK::init() {
    int numShaders = this->p_registeredShaders.size();

    if (!numShaders || !stage) {
        std::cout << "No shader files associated with program. Aborting..." << std::endl;
        return false;
    }

    // Process registered shaders
    compileAllShaders();

    // Init program    
<<<<<<< HEAD
    assemblePipeline();
=======
    pipelineGlobalSetup();
>>>>>>> 6580b47b

    this->stage = 2;
}

QueueFamilyIndices ProgramVK::findQueueFamilies(VkPhysicalDevice device) {
    QueueFamilyIndices indices;

    uint32_t queueFamilyCount = 0;
    this->p_vf->vkGetPhysicalDeviceQueueFamilyProperties(device, &queueFamilyCount, nullptr);
    std::vector<VkQueueFamilyProperties> queueFamilies(queueFamilyCount);
    this->p_vf->vkGetPhysicalDeviceQueueFamilyProperties(device, &queueFamilyCount, queueFamilies.data());

    int i = 0;
    for (const auto &queueFamily : queueFamilies) {
        if (queueFamily.queueFlags & VK_QUEUE_GRAPHICS_BIT) {
            indices.graphicsFamily = i;
            break;
        }
        i++;
    }

    return indices;
}

void ProgramVK::createRenderPass() {
    VkAttachmentDescription2 colorAttachment{};
    colorAttachment.sType = VK_STRUCTURE_TYPE_ATTACHMENT_DESCRIPTION_2;
    colorAttachment.format = this->p_vkw->colorFormat();
    colorAttachment.samples = VK_SAMPLE_COUNT_1_BIT;
    colorAttachment.loadOp = VK_ATTACHMENT_LOAD_OP_CLEAR;
    colorAttachment.storeOp = VK_ATTACHMENT_STORE_OP_STORE;
    colorAttachment.stencilLoadOp = VK_ATTACHMENT_LOAD_OP_DONT_CARE;
    colorAttachment.stencilStoreOp = VK_ATTACHMENT_STORE_OP_DONT_CARE;
    colorAttachment.initialLayout = VK_IMAGE_LAYOUT_UNDEFINED;
    colorAttachment.finalLayout = VK_IMAGE_LAYOUT_PRESENT_SRC_KHR;

    VkAttachmentReference2 colorAttachmentRef{};
    colorAttachmentRef.sType = VK_STRUCTURE_TYPE_ATTACHMENT_REFERENCE_2;
    colorAttachmentRef.attachment = 0;
    colorAttachmentRef.layout = VK_IMAGE_LAYOUT_COLOR_ATTACHMENT_OPTIMAL;

    VkSubpassDescription2 subpass{};
    subpass.sType = VK_STRUCTURE_TYPE_SUBPASS_DESCRIPTION_2;
    subpass.pipelineBindPoint = VK_PIPELINE_BIND_POINT_GRAPHICS;
    subpass.colorAttachmentCount = 1;
    subpass.pColorAttachments = &colorAttachmentRef;

    VkRenderPassCreateInfo2 renderPassInfo{};
    renderPassInfo.sType = VK_STRUCTURE_TYPE_RENDER_PASS_CREATE_INFO_2;
    renderPassInfo.attachmentCount = 1;
    renderPassInfo.pAttachments = &colorAttachment;
    renderPassInfo.subpassCount = 1;
    renderPassInfo.pSubpasses = &subpass;

    if ((this->p_vdf->vkCreateRenderPass2(this->p_dev, &renderPassInfo, nullptr, &this->p_renderPass)) != VK_SUCCESS) {
        throw std::runtime_error("Failed to create render pass!");
    }
}

void ProgramVK::pipelineModelSetup(ModelInfo *m) {
    // For each topology
    for (auto &topology : m->topologies) {
        VkPolygonMode polyMode;
        if (topology == VK_PRIMITIVE_TOPOLOGY_POINT_LIST) {
            polyMode = VK_POLYGON_MODE_POINT;
        } else if (topology == VK_PRIMITIVE_TOPOLOGY_LINE_LIST) {
            polyMode = VK_POLYGON_MODE_LINE;
        } else {
            polyMode = VK_POLYGON_MODE_FILL;
        }

<<<<<<< HEAD
        m->pipe->shaderStages[0].sType = VK_STRUCTURE_TYPE_PIPELINE_SHADER_STAGE_CREATE_INFO;
        m->pipe->shaderStages[0].stage = VK_SHADER_STAGE_VERTEX_BIT;
        m->pipe->shaderStages[0].module = m->shaders->vertModule;
        m->pipe->shaderStages[0].pName = "main";
    }

    if (m->shaders->fragShader) {
        VkShaderModuleCreateInfo moduleCreateInfo{};
        moduleCreateInfo.sType = VK_STRUCTURE_TYPE_SHADER_MODULE_CREATE_INFO;
        moduleCreateInfo.codeSize = m->shaders->fragShader->getLengthCompiled();
        moduleCreateInfo.pCode = m->shaders->fragShader->getSourceCompiled();
        
        if ((this->p_vdf->vkCreateShaderModule(this->p_dev, &moduleCreateInfo, nullptr, &m->shaders->fragModule)) != VK_SUCCESS) {
            throw std::runtime_error("Failed to create shader module: " + m->shaders->fragShader->getName());
        }

        m->pipe->shaderStages[1].sType = VK_STRUCTURE_TYPE_PIPELINE_SHADER_STAGE_CREATE_INFO;
        m->pipe->shaderStages[1].stage = VK_SHADER_STAGE_FRAGMENT_BIT;
        m->pipe->shaderStages[1].module = m->shaders->fragModule;
        m->pipe->shaderStages[1].pName = "main";
    }
=======
        // Input Assembly
        VkPipelineInputAssemblyStateCreateInfo ia{};
        ia.sType = VK_STRUCTURE_TYPE_PIPELINE_INPUT_ASSEMBLY_STATE_CREATE_INFO;
        ia.topology = topology;
        ia.primitiveRestartEnable = VK_FALSE;
        ia.flags = 0;
        ia.pNext = nullptr;
        m->pipeInfo->iaCreates.push_back(ia);

        // Rasterization
        VkPipelineRasterizationStateCreateInfo rs{};
        rs.sType = VK_STRUCTURE_TYPE_PIPELINE_RASTERIZATION_STATE_CREATE_INFO;
        rs.polygonMode = polyMode;
        rs.cullMode = VK_CULL_MODE_NONE;
        rs.frontFace = VK_FRONT_FACE_COUNTER_CLOCKWISE;
        rs.lineWidth = 1.0f;
        rs.depthClampEnable = VK_FALSE;
        rs.depthBiasEnable = VK_FALSE;
        rs.depthBiasConstantFactor = 0.0f;
        rs.depthBiasClamp = 0.0f;
        rs.depthBiasSlopeFactor = 0.0f;
        m->pipeInfo->rsCreates.push_back(rs);
    }

    // Vertex Inpute State
    VkPipelineVertexInputStateCreateInfo vbo{};
    vbo.sType = VK_STRUCTURE_TYPE_PIPELINE_VERTEX_INPUT_STATE_CREATE_INFO;
    vbo.vertexBindingDescriptionCount = m->attributes->bindings.size();
    vbo.vertexAttributeDescriptionCount = m->attributes->attributes.size();
    vbo.pVertexBindingDescriptions = m->attributes->bindings.data();
    vbo.pVertexAttributeDescriptions = m->attributes->attributes.data();
    vbo.flags = 0;
    vbo.pNext = nullptr;
    m->pipeInfo->vboCreates.push_back(vbo);
>>>>>>> 6580b47b
}

void ProgramVK::pipelineGlobalSetup() {
    // Viewport and Scissor
    memset(&this->p_pipeInfo.vp, 0, sizeof(this->p_pipeInfo.vp));
    this->p_pipeInfo.vp.sType = VK_STRUCTURE_TYPE_PIPELINE_VIEWPORT_STATE_CREATE_INFO;
    this->p_pipeInfo.vp.viewportCount = 1;
    this->p_pipeInfo.vp.scissorCount = 1;

    // Tessellation
    memset(&this->p_pipeInfo.ts, 0, sizeof(this->p_pipeInfo.ts));
    this->p_pipeInfo.ts.sType = VK_STRUCTURE_TYPE_PIPELINE_TESSELLATION_STATE_CREATE_INFO;
    this->p_pipeInfo.ts.patchControlPoints = 0;
    this->p_pipeInfo.ts.flags = 0;

    // Dynamic State (in place of above viewport and scissor)
    memset(&this->p_pipeInfo.dyn, 0, sizeof(this->p_pipeInfo.dyn));
    this->p_pipeInfo.dyn.sType = VK_STRUCTURE_TYPE_PIPELINE_DYNAMIC_STATE_CREATE_INFO;
    this->p_pipeInfo.dyn.dynamicStateCount = sizeof(this->p_pipeInfo.dynStates) / sizeof(VkDynamicState);
    this->p_pipeInfo.dyn.pDynamicStates = this->p_pipeInfo.dynStates;

    // Multisampling
    memset(&this->p_pipeInfo.ms, 0, sizeof(this->p_pipeInfo.ms));
    this->p_pipeInfo.ms.sType = VK_STRUCTURE_TYPE_PIPELINE_MULTISAMPLE_STATE_CREATE_INFO;
    this->p_pipeInfo.ms.rasterizationSamples = this->p_vkw->sampleCountFlagBits();
    this->p_pipeInfo.ms.sampleShadingEnable = VK_FALSE;
    this->p_pipeInfo.ms.minSampleShading = 1.0f;
    this->p_pipeInfo.ms.pSampleMask = nullptr;
    this->p_pipeInfo.ms.alphaToCoverageEnable = VK_FALSE;
    this->p_pipeInfo.ms.alphaToOneEnable = VK_FALSE;

    // Depth Stencil
    memset(&this->p_pipeInfo.ds, 0, sizeof(this->p_pipeInfo.ds));
    this->p_pipeInfo.ds.sType = VK_STRUCTURE_TYPE_PIPELINE_DEPTH_STENCIL_STATE_CREATE_INFO;
    this->p_pipeInfo.ds.depthTestEnable = VK_TRUE;
    this->p_pipeInfo.ds.depthWriteEnable = VK_TRUE;
    this->p_pipeInfo.ds.depthCompareOp = VK_COMPARE_OP_LESS_OR_EQUAL;
    this->p_pipeInfo.ds.depthBoundsTestEnable = VK_FALSE;
    this->p_pipeInfo.ds.stencilTestEnable = VK_FALSE;
    this->p_pipeInfo.ds.front = {};
    this->p_pipeInfo.ds.back = {};
    this->p_pipeInfo.ds.minDepthBounds = 0.0f;
    this->p_pipeInfo.ds.maxDepthBounds = 1.0f;

    // Color Blending
    memset(&this->p_pipeInfo.cb, 0, sizeof(this->p_pipeInfo.cb));
    memset(&this->p_pipeInfo.cbAtt, 0, sizeof(this->p_pipeInfo.cbAtt));
    this->p_pipeInfo.cbAtt.colorWriteMask = VK_COLOR_COMPONENT_R_BIT | VK_COLOR_COMPONENT_G_BIT | VK_COLOR_COMPONENT_B_BIT | VK_COLOR_COMPONENT_A_BIT;
    this->p_pipeInfo.cbAtt.blendEnable = VK_FALSE;                      // VK_TRUE
    this->p_pipeInfo.cbAtt.srcColorBlendFactor = VK_BLEND_FACTOR_ZERO;  // VK_BLEND_FACTOR_SRC_ALPHA
    this->p_pipeInfo.cbAtt.dstColorBlendFactor = VK_BLEND_FACTOR_ZERO;  // VK_BLEND_FACTOR_ONE_MINUS_SRC_ALPHA
    this->p_pipeInfo.cbAtt.colorBlendOp = VK_BLEND_OP_ADD;              // VK_BLEND_OP_ADD
    this->p_pipeInfo.cbAtt.srcAlphaBlendFactor = VK_BLEND_FACTOR_ZERO;  // VK_BLEND_FACTOR_ONE
    this->p_pipeInfo.cbAtt.dstAlphaBlendFactor = VK_BLEND_FACTOR_ZERO;  // VK_BLEND_FACTOR_ZERO
    this->p_pipeInfo.cbAtt.alphaBlendOp = VK_BLEND_OP_ADD;              // VK_BLEND_OP_ADD

    this->p_pipeInfo.cb.sType = VK_STRUCTURE_TYPE_PIPELINE_COLOR_BLEND_STATE_CREATE_INFO;
    this->p_pipeInfo.cb.attachmentCount = 1;
    this->p_pipeInfo.cb.pAttachments = &this->p_pipeInfo.cbAtt;
    this->p_pipeInfo.cb.logicOpEnable = VK_FALSE;                       // VK_TRUE
    this->p_pipeInfo.cb.logicOp = VK_LOGIC_OP_COPY;
    this->p_pipeInfo.cb.blendConstants[0] = 0.0f;
    this->p_pipeInfo.cb.blendConstants[1] = 0.0f;
    this->p_pipeInfo.cb.blendConstants[2] = 0.0f;
    this->p_pipeInfo.cb.blendConstants[3] = 0.0f;

    // Dscription Set Layout
    memset(&this->p_pipeInfo.pipeLayInfo, 0, sizeof(this->p_pipeInfo.pipeLayInfo));
    this->p_pipeInfo.pipeLayInfo.sType = VK_STRUCTURE_TYPE_PIPELINE_LAYOUT_CREATE_INFO;
    this->p_pipeInfo.pipeLayInfo.setLayoutCount = 1;
    this->p_pipeInfo.pipeLayInfo.pSetLayouts = &p_descSetLayout;
    this->p_pipeInfo.pipeLayInfo.pushConstantRangeCount = 0;
    this->p_pipeInfo.pipeLayInfo.pPushConstantRanges = nullptr;

    if (this->p_vdf->vkCreatePipelineLayout(this->p_dev, &this->p_pipeInfo.pipeLayInfo, nullptr, &this->p_pipeLayout) != VK_SUCCESS) {
        throw std::runtime_error("Failed to create pipeline layout!");
    }

    this->p_pipeInfo.init = true;
}

void ProgramVK::createPipeline(ModelInfo *m) {
<<<<<<< HEAD
    // Model-specific pipeline
    VkGraphicsPipelineCreateInfo pipelineInfo{};
    pipelineInfo.sType = VK_STRUCTURE_TYPE_GRAPHICS_PIPELINE_CREATE_INFO;
    pipelineInfo.stageCount = 2;
    pipelineInfo.pStages = m->pipe->shaderStages.data();
    pipelineInfo.pVertexInputState = &m->pipe->vbo;
    pipelineInfo.pInputAssemblyState = &m->pipe->ia;
    pipelineInfo.pRasterizationState = &m->pipe->rs;
    
    // Global pipeline
=======
    std::vector<VkPipelineShaderStageCreateInfo> shaderModules = { m->pipeInfo->vsCreates[0], m->pipeInfo->fsCreates[0] };

    // Global pipeline
    VkGraphicsPipelineCreateInfo pipelineInfo{};
    pipelineInfo.sType = VK_STRUCTURE_TYPE_GRAPHICS_PIPELINE_CREATE_INFO;
    pipelineInfo.stageCount = 2;
    pipelineInfo.pStages = shaderModules.data();
>>>>>>> 6580b47b
    pipelineInfo.pViewportState = &this->p_pipeInfo.vp;
    pipelineInfo.pDynamicState = &this->p_pipeInfo.dyn;
    pipelineInfo.pMultisampleState = &this->p_pipeInfo.ms;
    pipelineInfo.pDepthStencilState = &this->p_pipeInfo.ds;
    pipelineInfo.pColorBlendState = &this->p_pipeInfo.cb;
    pipelineInfo.layout = this->p_pipeLayout;
<<<<<<< HEAD
    
    // Render pass (Qt) and closing out pipeline
=======
>>>>>>> 6580b47b
    pipelineInfo.renderPass = this->p_vkw->defaultRenderPass();
    pipelineInfo.subpass = 0;
    pipelineInfo.basePipelineIndex = -1;
    pipelineInfo.basePipelineHandle = VK_NULL_HANDLE;

    // Model-specific pipeline
    pipelineInfo.pVertexInputState = &m->pipeInfo->vboCreates[0];
    pipelineInfo.pInputAssemblyState = &m->pipeInfo->iaCreates[0];
    pipelineInfo.pRasterizationState = &m->pipeInfo->rsCreates[0];

    VkPipeline pipe = VK_NULL_HANDLE;
    if ((this->p_vdf->vkCreateGraphicsPipelines(this->p_dev, p_pipeCache, 1, &pipelineInfo, nullptr, &pipe)) != VK_SUCCESS) {
        throw std::runtime_error("Failed to create graphics pipeline!");
    }
    m->pipelines.push_back(pipe);
}

VkPipeline& ProgramVK::genVertexInputPipeLib(VkPipelineVertexInputStateCreateInfo &vbo, VkPipelineInputAssemblyStateCreateInfo &ia) {
    // Declare model-specific pipeline library part: Vertex Input State
    VkGraphicsPipelineLibraryCreateInfoEXT pipeLibVBOInfo{};
    pipeLibVBOInfo.sType = VK_STRUCTURE_TYPE_GRAPHICS_PIPELINE_LIBRARY_CREATE_INFO_EXT;
    pipeLibVBOInfo.pNext = nullptr;
    pipeLibVBOInfo.flags = VK_GRAPHICS_PIPELINE_LIBRARY_VERTEX_INPUT_INTERFACE_BIT_EXT;

    // Create model-specific pipeline library part: Vertex Input State
    VkGraphicsPipelineCreateInfo pipeCreateLibVBOInfo{};
    pipeCreateLibVBOInfo.sType = VK_STRUCTURE_TYPE_GRAPHICS_PIPELINE_CREATE_INFO;
    pipeCreateLibVBOInfo.flags = VK_PIPELINE_CREATE_LIBRARY_BIT_KHR | VK_PIPELINE_CREATE_RETAIN_LINK_TIME_OPTIMIZATION_INFO_BIT_EXT;
    pipeCreateLibVBOInfo.pNext = &pipeLibVBOInfo;
    pipeCreateLibVBOInfo.pVertexInputState = &vbo;
    pipeCreateLibVBOInfo.pInputAssemblyState = &ia;
    pipeCreateLibVBOInfo.pDynamicState = &this->p_pipeInfo.dyn;

    VkPipeline pipe = VK_NULL_HANDLE;
    err = this->p_vdf->vkCreateGraphicsPipelines(this->p_dev, this->p_pipeCache, 1, &pipeCreateLibVBOInfo, nullptr, &pipe);
    if (err != VK_SUCCESS) {
        throw std::runtime_error("Failed to create Vertex Input pipeline library!");
    }
    this->p_pipelines.push_back(pipe);

    return pipe;
}

VkPipeline& ProgramVK::genPreRasterizationPipeLib(VkPipelineShaderStageCreateInfo &vert, VkPipelineRasterizationStateCreateInfo &rs) {
    // Declare model-specific pipeline library part: Pre-Rasterization State
    VkGraphicsPipelineLibraryCreateInfoEXT pipeLibPRSInfo{};
    pipeLibPRSInfo.sType = VK_STRUCTURE_TYPE_GRAPHICS_PIPELINE_LIBRARY_CREATE_INFO_EXT;
    pipeLibPRSInfo.pNext = nullptr;
    pipeLibPRSInfo.flags = VK_GRAPHICS_PIPELINE_LIBRARY_PRE_RASTERIZATION_SHADERS_BIT_EXT;

    // Create model-specific pipeline library part: Pre-Rasterization State
    VkGraphicsPipelineCreateInfo pipeCreateLibPRSInfo{};
    pipeCreateLibPRSInfo.sType = VK_STRUCTURE_TYPE_GRAPHICS_PIPELINE_CREATE_INFO;
    pipeCreateLibPRSInfo.flags = VK_PIPELINE_CREATE_LIBRARY_BIT_KHR | VK_PIPELINE_CREATE_RETAIN_LINK_TIME_OPTIMIZATION_INFO_BIT_EXT;
    pipeCreateLibPRSInfo.pNext = &pipeLibPRSInfo;
    pipeCreateLibPRSInfo.stageCount = 1;
    pipeCreateLibPRSInfo.pStages = &vert;
    pipeCreateLibPRSInfo.pRasterizationState = &rs;
    pipeCreateLibPRSInfo.pViewportState = &this->p_pipeInfo.vp;
    pipeCreateLibPRSInfo.pDynamicState = &this->p_pipeInfo.dyn;
    pipeCreateLibPRSInfo.layout = this->p_pipeLayout;
    pipeCreateLibPRSInfo.renderPass = this->p_vkw->defaultRenderPass();
    pipeCreateLibPRSInfo.subpass = 0;

    VkPipeline pipe = VK_NULL_HANDLE;
    err = this->p_vdf->vkCreateGraphicsPipelines(this->p_dev, this->p_pipeCache, 1, &pipeCreateLibPRSInfo, nullptr, &pipe);
    if (err != VK_SUCCESS) {
        throw std::runtime_error("Failed to create Pre-Rasterization pipeline library!");
    }
    this->p_pipelines.push_back(pipe);

    return pipe;
}

VkPipeline& ProgramVK::genFragmentShaderPipeLib(VkPipelineShaderStageCreateInfo &frag) {
    // Create global pipeline library part: Fragment Shader State
    VkGraphicsPipelineLibraryCreateInfoEXT pipeLibFSInfo{};
    pipeLibFSInfo.sType = VK_STRUCTURE_TYPE_GRAPHICS_PIPELINE_LIBRARY_CREATE_INFO_EXT;
    pipeLibFSInfo.pNext = nullptr;
    pipeLibFSInfo.flags = VK_GRAPHICS_PIPELINE_LIBRARY_FRAGMENT_SHADER_BIT_EXT;

    VkGraphicsPipelineCreateInfo pipeCreateLibFSInfo{};
    pipeCreateLibFSInfo.sType = VK_STRUCTURE_TYPE_GRAPHICS_PIPELINE_CREATE_INFO;
    pipeCreateLibFSInfo.flags = VK_PIPELINE_CREATE_LIBRARY_BIT_KHR | VK_PIPELINE_CREATE_RETAIN_LINK_TIME_OPTIMIZATION_INFO_BIT_EXT;
    pipeCreateLibFSInfo.pNext = &pipeLibFSInfo;
    pipeCreateLibFSInfo.stageCount = 1;
    pipeCreateLibFSInfo.pStages = &frag;
    pipeCreateLibFSInfo.pDepthStencilState = &this->p_pipeInfo.ds;
    pipeCreateLibFSInfo.pMultisampleState = &this->p_pipeInfo.ms;
    pipeCreateLibFSInfo.pDynamicState = &this->p_pipeInfo.dyn;
    pipeCreateLibFSInfo.renderPass = this->p_vkw->defaultRenderPass();
    pipeCreateLibFSInfo.subpass = 0;

    VkPipeline pipe = VK_NULL_HANDLE;
    err = this->p_vdf->vkCreateGraphicsPipelines(this->p_dev, this->p_pipeCache, 1, &pipeCreateLibFSInfo, nullptr, &pipe);
    if (err != VK_SUCCESS) {
        throw std::runtime_error("Failed to create Fragment Shader pipeline library!");
    }
    this->p_pipelines.push_back(pipe);

    return pipe;
}

VkPipeline& ProgramVK::genFragmentOutputPipeLib() {
    // Create global pipeline library part: Fragment Output State
    VkGraphicsPipelineLibraryCreateInfoEXT pipeLibFOInfo{};
    pipeLibFOInfo.sType = VK_STRUCTURE_TYPE_GRAPHICS_PIPELINE_LIBRARY_CREATE_INFO_EXT;
    pipeLibFOInfo.pNext = nullptr;
    pipeLibFOInfo.flags = VK_GRAPHICS_PIPELINE_LIBRARY_FRAGMENT_OUTPUT_INTERFACE_BIT_EXT;
    
    VkGraphicsPipelineCreateInfo pipeCreateLibFOInfo{};
    pipeCreateLibFOInfo.sType = VK_STRUCTURE_TYPE_GRAPHICS_PIPELINE_CREATE_INFO;
    pipeCreateLibFOInfo.flags = VK_PIPELINE_CREATE_LIBRARY_BIT_KHR | VK_PIPELINE_CREATE_RETAIN_LINK_TIME_OPTIMIZATION_INFO_BIT_EXT;
    pipeCreateLibFOInfo.pNext = &pipeLibFOInfo;
    pipeCreateLibFOInfo.pColorBlendState = &this->p_pipeInfo.cb;
    pipeCreateLibFOInfo.pMultisampleState = &this->p_pipeInfo.ms;
    pipeCreateLibFOInfo.pDynamicState = &this->p_pipeInfo.dyn;
    pipeCreateLibFOInfo.renderPass = this->p_vkw->defaultRenderPass();
    pipeCreateLibFOInfo.subpass = 0;

    VkPipeline pipe = VK_NULL_HANDLE;
    err = this->p_vdf->vkCreateGraphicsPipelines(this->p_dev, this->p_pipeCache, 1, &pipeCreateLibFOInfo, nullptr, &pipe);
    if (err != VK_SUCCESS) {
        throw std::runtime_error("Failed to create Fragment Output pipeline library!");
    }
    this->p_pipelines.push_back(pipe);

    return pipe;
}

VkPipeline& ProgramVK::createPipeFromLibraries(VkPipeline &vis, VkPipeline &pre, VkPipeline &frag) {
    std::vector<VkPipeline> libs = {vis, pre, frag, this->p_fragmentOutput};

    VkPipelineLibraryCreateInfoKHR pipeLibLinkInfo{};
    pipeLibLinkInfo.sType = VK_STRUCTURE_TYPE_PIPELINE_LIBRARY_CREATE_INFO_KHR;
    pipeLibLinkInfo.pNext = nullptr;
    pipeLibLinkInfo.libraryCount = static_cast<uint32_t>(libs.size());
    pipeLibLinkInfo.pLibraries = libs.data();

    VkGraphicsPipelineCreateInfo pipeInfo{};
    pipeInfo.sType = VK_STRUCTURE_TYPE_GRAPHICS_PIPELINE_CREATE_INFO;
    pipeInfo.pNext = &pipeLibLinkInfo;
    pipeInfo.flags = VK_PIPELINE_CREATE_LINK_TIME_OPTIMIZATION_BIT_EXT;

    VkPipeline pipe = VK_NULL_HANDLE;
    err = this->p_vdf->vkCreateGraphicsPipelines(this->p_dev, this->p_pipeCache, 1, &pipeInfo, nullptr, &pipe);
    if (err != VK_SUCCESS) {
        throw std::runtime_error("Failed to create graphics pipeline!");
    }

    return pipe;
}

void ProgramVK::updatePipeFromLibraries() {
    // Update pipe with new pipeLibs
}

void ProgramVK::createCommandPool() {
    QueueFamilyIndices indices = findQueueFamilies(this->p_phydev);

    VkCommandPoolCreateInfo poolInfo{};
    poolInfo.sType = VK_STRUCTURE_TYPE_COMMAND_POOL_CREATE_INFO;
    poolInfo.flags = VK_COMMAND_POOL_CREATE_RESET_COMMAND_BUFFER_BIT;
    poolInfo.queueFamilyIndex = indices.graphicsFamily.value();

    if ((this->p_vdf->vkCreateCommandPool(this->p_dev, &poolInfo, nullptr, &this->p_cmdpool)) != VK_SUCCESS) {
        throw std::runtime_error("Failed to create command pool!");
    }
}

void ProgramVK::createCommandBuffers() {
    VkCommandBufferAllocateInfo allocInfo{};
    allocInfo.sType = VK_STRUCTURE_TYPE_COMMAND_BUFFER_ALLOCATE_INFO;
    allocInfo.commandPool = this->p_cmdpool;
    allocInfo.level = VK_COMMAND_BUFFER_LEVEL_PRIMARY;
    allocInfo.commandBufferCount = 1;

    if ((this->p_vdf->vkAllocateCommandBuffers(this->p_dev, &allocInfo, &this->p_cmdbuff)) != VK_SUCCESS) {
        throw std::runtime_error("Failed to allocate command buffers!");
    }
}

BufferInfo* ProgramVK::getBufferInfo(std::string name) {
    BufferInfo *buf;

    buf = p_buffers[p_mapBuf[name]];

    if (buf == nullptr) {
        throw std::runtime_error("Buffer not found!");
    }

    return buf;
}

uint32_t ProgramVK::findMemoryType(uint32_t typeFilter, VkMemoryPropertyFlags flagProperties) {
    VkPhysicalDeviceMemoryProperties memProperties;
    this->p_vf->vkGetPhysicalDeviceMemoryProperties(this->p_phydev, &memProperties);

    for (uint32_t i = 0; i < memProperties.memoryTypeCount; i++) {
        if ((typeFilter & (1 << i)) && (memProperties.memoryTypes[i].propertyFlags & flagProperties) == flagProperties) {
            return i;
        }
    }

    throw std::runtime_error("Failed to find suitable memory type.");
}

void ProgramVK::createBuffer(VkDeviceSize size, VkBufferUsageFlags usage, VkMemoryPropertyFlags properties, VkBuffer &buffer, VkDeviceMemory &bufferMemory) {
    VkBufferCreateInfo bufferInfo{};
    bufferInfo.sType = VK_STRUCTURE_TYPE_BUFFER_CREATE_INFO;
    bufferInfo.size = size;
    bufferInfo.usage = usage;
    bufferInfo.sharingMode = VK_SHARING_MODE_EXCLUSIVE;

    if (this->p_vdf->vkCreateBuffer(this->p_dev, &bufferInfo, nullptr, &buffer) != VK_SUCCESS) {
        throw std::runtime_error("failed to create buffer!");
    }   

    VkMemoryRequirements memRequirements;
    this->p_vdf->vkGetBufferMemoryRequirements(this->p_dev, buffer, &memRequirements);

    VkMemoryAllocateInfo allocInfo{};
    allocInfo.sType = VK_STRUCTURE_TYPE_MEMORY_ALLOCATE_INFO;
    allocInfo.allocationSize = memRequirements.size;
    allocInfo.memoryTypeIndex = findMemoryType(memRequirements.memoryTypeBits, properties);

    if (this->p_vdf->vkAllocateMemory(this->p_dev, &allocInfo, nullptr, &bufferMemory) != VK_SUCCESS) {
        throw std::runtime_error("failed to allocate buffer memory!");
    }
    
    this->p_vdf->vkBindBufferMemory(this->p_dev, buffer, bufferMemory, 0);
}

void ProgramVK::copyBuffer(VkBuffer src, VkBuffer dst, VkDeviceSize size) {
    VkCommandBufferAllocateInfo allocInfo{};
    allocInfo.sType = VK_STRUCTURE_TYPE_COMMAND_BUFFER_ALLOCATE_INFO;
    allocInfo.level = VK_COMMAND_BUFFER_LEVEL_PRIMARY;
    allocInfo.commandPool = this->p_cmdpool;
    allocInfo.commandBufferCount = 1;

    VkCommandBuffer commandBuffer;
    this->p_vdf->vkAllocateCommandBuffers(this->p_dev, &allocInfo, &commandBuffer);

    VkCommandBufferBeginInfo beginInfo{};
    beginInfo.sType = VK_STRUCTURE_TYPE_COMMAND_BUFFER_BEGIN_INFO;
    beginInfo.flags = VK_COMMAND_BUFFER_USAGE_ONE_TIME_SUBMIT_BIT;

    this->p_vdf->vkBeginCommandBuffer(commandBuffer, &beginInfo);

    VkBufferCopy copyRegion{};
    copyRegion.srcOffset = 0; // Optional
    copyRegion.dstOffset = 0; // Optional
    copyRegion.size = size;
    this->p_vdf->vkCmdCopyBuffer(commandBuffer, src, dst, 1, &copyRegion);

    this->p_vdf->vkEndCommandBuffer(commandBuffer);

    VkSubmitInfo submitInfo{};
    submitInfo.sType = VK_STRUCTURE_TYPE_SUBMIT_INFO;
    submitInfo.commandBufferCount = 1;
    submitInfo.pCommandBuffers = &commandBuffer;
    
    this->p_vdf->vkQueueSubmit(this->p_queue, 1, &submitInfo, VK_NULL_HANDLE);
    this->p_vdf->vkQueueWaitIdle(this->p_queue);

    this->p_vdf->vkFreeCommandBuffers(this->p_dev, this->p_cmdpool, 1, &commandBuffer);
}

void ProgramVK::defineModelAttributes(ModelInfo *model) {
    AttribInfo *attribInfo = new AttribInfo{};
    int bindings = 0;
    int locations = 0;

    // Populate binding and attribute info
    for (auto &vbo : model->vbos) {
        uint thisOffset = 0;
        std::vector<uint> offsets;
        offsets.push_back(0);

        VkVertexInputBindingDescription bindingDescription{};
        bindingDescription.binding = bindings;
        bindingDescription.inputRate = VK_VERTEX_INPUT_RATE_VERTEX;

        // Calculate atribute locations and sizes
        for (auto &attrib : vbo->dataTypes) {
            VkFormat thisFormat = DataFormats[static_cast<uint>(attrib)];

            VkVertexInputAttributeDescription attributeDescription{};
            attributeDescription.binding = bindings;
            attributeDescription.format = thisFormat;
            attributeDescription.location = locations;
            attributeDescription.offset = thisOffset;
            attribInfo->attributes.push_back(attributeDescription);

            offsets.push_back(thisOffset);
            locations += (thisFormat & (VK_FORMAT_R64G64B64_SFLOAT | VK_FORMAT_R64G64B64A64_SFLOAT)) ? 2 : 1;
            thisOffset = dataSizes[static_cast<uint>(attrib)];
        }
        bindingDescription.stride = std::accumulate(offsets.cbegin(), offsets.cend(), 0);
        attribInfo->bindings.push_back(bindingDescription);
        bindings++;
    }

    model->attributes = attribInfo;
}

<<<<<<< HEAD
void ProgramVK::lockModelAttributes(ModelInfo *model) {
    model->pipe->vbo.sType = VK_STRUCTURE_TYPE_PIPELINE_VERTEX_INPUT_STATE_CREATE_INFO;
    model->pipe->vbo.vertexBindingDescriptionCount = model->attributes->bindings.size();
    model->pipe->vbo.vertexAttributeDescriptionCount = model->attributes->attributes.size();
    model->pipe->vbo.pVertexBindingDescriptions = model->attributes->bindings.data();
    model->pipe->vbo.pVertexAttributeDescriptions = model->attributes->attributes.data();
    model->pipe->vbo.flags = 0;
    model->pipe->vbo.pNext = nullptr;
}

=======
>>>>>>> 6580b47b
void ProgramVK::createVertexBuffer(BufferInfo *buf) {
    uint idx = buf->binding;

    createBuffer(buf->size, VK_BUFFER_USAGE_TRANSFER_SRC_BIT, (VK_MEMORY_PROPERTY_HOST_VISIBLE_BIT | VK_MEMORY_PROPERTY_HOST_COHERENT_BIT), p_stagingBuffer, p_stagingMemory);

    void* data;
    this->p_vdf->vkMapMemory(this->p_dev, p_stagingMemory, 0, buf->size, 0, &data);
    memcpy(data, buf->data, buf->size);
    this->p_vdf->vkUnmapMemory(this->p_dev, p_stagingMemory);

    createBuffer(buf->size, (VK_BUFFER_USAGE_TRANSFER_DST_BIT | VK_BUFFER_USAGE_VERTEX_BUFFER_BIT), VK_MEMORY_PROPERTY_DEVICE_LOCAL_BIT, p_vertexBuffers[idx], p_vertexMemory[idx]);
    
    copyBuffer(p_stagingBuffer, p_vertexBuffers[idx], buf->size);

    this->p_vdf->vkDestroyBuffer(this->p_dev, p_stagingBuffer, nullptr);
    this->p_vdf->vkFreeMemory(this->p_dev, p_stagingMemory, nullptr);
}

void ProgramVK::createIndexBuffer(BufferInfo *buf) {
    createBuffer(buf->size, VK_BUFFER_USAGE_TRANSFER_SRC_BIT, (VK_MEMORY_PROPERTY_HOST_VISIBLE_BIT | VK_MEMORY_PROPERTY_HOST_COHERENT_BIT), p_stagingBuffer, p_stagingMemory);

    void* data;
    this->p_vdf->vkMapMemory(this->p_dev, p_stagingMemory, 0, buf->size, 0, &data);
    memcpy(data, buf->data, buf->size);
    this->p_vdf->vkUnmapMemory(this->p_dev, p_stagingMemory);

    createBuffer(buf->size, (VK_BUFFER_USAGE_TRANSFER_DST_BIT | VK_BUFFER_USAGE_INDEX_BUFFER_BIT), VK_MEMORY_PROPERTY_DEVICE_LOCAL_BIT, p_indexBuffer, p_indexMemory);

    copyBuffer(p_stagingBuffer, p_indexBuffer, buf->size);

    this->p_vdf->vkDestroyBuffer(this->p_dev, p_stagingBuffer, nullptr);
    this->p_vdf->vkFreeMemory(this->p_dev, p_stagingMemory, nullptr);
}

void ProgramVK::createPersistentUniformBuffer(BufferInfo *buf) {
    VkDeviceSize bufferSize = buf->size;
    
    p_uniformBuffers.resize(MAX_FRAMES_IN_FLIGHT);
    p_uniformMemory.resize(MAX_FRAMES_IN_FLIGHT);
    uniformMappings.resize(MAX_FRAMES_IN_FLIGHT);

    for (size_t i = 0; i < MAX_FRAMES_IN_FLIGHT; i++) {
        createBuffer(bufferSize, VK_BUFFER_USAGE_UNIFORM_BUFFER_BIT, (VK_MEMORY_PROPERTY_HOST_VISIBLE_BIT | VK_MEMORY_PROPERTY_HOST_COHERENT_BIT), p_uniformBuffers[i], p_uniformMemory[i]);
    }

    this->p_vdf->vkMapMemory(this->p_dev, p_uniformMemory[0], 0, bufferSize, 0, &uniformMappings[0]);
}

void ProgramVK::defineDescriptorSets() {
    createDescriptorSetLayout();
    createDescriptorPool();
    createDescriptorSets();
}

void ProgramVK::createDescriptorSets() {
    std::vector<VkDescriptorSetLayout> layouts(MAX_FRAMES_IN_FLIGHT, this->p_descSetLayout);

    VkDescriptorSetAllocateInfo allocInfo{};
    allocInfo.sType = VK_STRUCTURE_TYPE_DESCRIPTOR_SET_ALLOCATE_INFO;
    allocInfo.descriptorPool = this->p_descPool;
    allocInfo.descriptorSetCount = MAX_FRAMES_IN_FLIGHT;
    allocInfo.pSetLayouts = layouts.data();

    if (this->p_vdf->vkAllocateDescriptorSets(this->p_dev, &allocInfo, this->p_descSets.data()) != VK_SUCCESS) {
        throw std::runtime_error("Failed to allocate descriptor sets!");
    }

    for (size_t i = 0; i < MAX_FRAMES_IN_FLIGHT; i++) {
        VkDescriptorBufferInfo bufferInfo{};
        bufferInfo.buffer = this->p_uniformBuffers[i];
        bufferInfo.offset = 0;
        bufferInfo.range = VK_WHOLE_SIZE;

        VkWriteDescriptorSet descriptorWrite{};
        descriptorWrite.sType = VK_STRUCTURE_TYPE_WRITE_DESCRIPTOR_SET;
        descriptorWrite.dstSet = this->p_descSets[i];
        descriptorWrite.dstBinding = 0;
        descriptorWrite.dstArrayElement = 0;
        descriptorWrite.descriptorType = VK_DESCRIPTOR_TYPE_UNIFORM_BUFFER;
        descriptorWrite.descriptorCount = 1;
        descriptorWrite.pBufferInfo = &bufferInfo;

        this->p_vdf->vkUpdateDescriptorSets(this->p_dev, 1, &descriptorWrite, 0, nullptr);
    }
}

void ProgramVK::createDescriptorPool() {
    VkDescriptorPoolSize poolSize{};
    poolSize.type = VK_DESCRIPTOR_TYPE_UNIFORM_BUFFER;
    poolSize.descriptorCount = MAX_FRAMES_IN_FLIGHT;

    VkDescriptorPoolCreateInfo poolInfo{};
    poolInfo.sType = VK_STRUCTURE_TYPE_DESCRIPTOR_POOL_CREATE_INFO;
    poolInfo.poolSizeCount = 1;
    poolInfo.pPoolSizes = &poolSize;
    poolInfo.maxSets = MAX_FRAMES_IN_FLIGHT;
    poolInfo.flags = 0;

    if (this->p_vdf->vkCreateDescriptorPool(this->p_dev, &poolInfo, nullptr, &this->p_descPool) != VK_SUCCESS) {
        throw std::runtime_error("Failed to create descriptor pool!");
    }
}

void ProgramVK::createDescriptorSetLayout() {
    VkDescriptorSetLayoutBinding uboLayoutBinding{};
    uboLayoutBinding.binding = 0;
    uboLayoutBinding.descriptorType = VK_DESCRIPTOR_TYPE_UNIFORM_BUFFER;
    uboLayoutBinding.descriptorCount = 1;
    uboLayoutBinding.stageFlags = VK_SHADER_STAGE_VERTEX_BIT;
    uboLayoutBinding.pImmutableSamplers = nullptr;

    VkDescriptorSetLayoutCreateInfo layoutInfo{};
    layoutInfo.sType = VK_STRUCTURE_TYPE_DESCRIPTOR_SET_LAYOUT_CREATE_INFO;
    layoutInfo.bindingCount = 1;
    layoutInfo.pBindings = &uboLayoutBinding;

    if (this->p_vdf->vkCreateDescriptorSetLayout(this->p_dev, &layoutInfo, nullptr, &this->p_descSetLayout) != VK_SUCCESS) {
        throw std::runtime_error("Failed to create descriptor set layout!");
    }
}

void ProgramVK::recordCommandBuffer() {
    VkCommandBuffer cmdBuf = this->p_vkw->currentCommandBuffer();

    VkRenderPassBeginInfo renderPassInfo{};
    renderPassInfo.sType = VK_STRUCTURE_TYPE_RENDER_PASS_BEGIN_INFO;
    renderPassInfo.renderPass = this->p_vkw->defaultRenderPass();
    renderPassInfo.framebuffer = this->p_vkw->currentFramebuffer();
    renderPassInfo.renderArea.extent = this->p_swapExtent;
    renderPassInfo.renderArea.offset = {0, 0};
    renderPassInfo.clearValueCount = 1;                                 // Optional
    renderPassInfo.pClearValues = &this->p_clearColor;                  // Optional

    this->p_vdf->vkCmdBeginRenderPass(cmdBuf, &renderPassInfo, VK_SUBPASS_CONTENTS_INLINE);
    this->p_vdf->vkCmdBindPipeline(cmdBuf, VK_PIPELINE_BIND_POINT_GRAPHICS, &pipeline);
    this->p_vdf->vkCmdBindDescriptorSets(cmdBuf, VK_PIPELINE_BIND_POINT_GRAPHICS, this->p_pipeLayout, 0, 1, &p_descSet[p_vkw->currentFrame()], 0, nullptr);
    this->p_vdf->vkCmdSetViewport(cmdBuf, 0, 1, &this->p_viewport);
    this->p_vdf->vkCmdSetScissor(cmdBuf, 0, 1, &this->p_scissor);
    this->p_vdf->vkCmdBindVertexBuffers(cmdBuf, 0, vbosBound, &this->p_vb, &this->p_offset);
    this->p_vdf->vkCmdBindIndexBuffer(cmdBuf, this->p_ib, 0, VK_INDEX_TYPE_UINT32);
    this->p_vdf->vkCmdDrawIndexed(cmdBuf, 6, 1, 0, 0, 0);
    this->p_vdf->vkCmdEndRenderPass(cmdBuf);
    this->p_vkw->frameReady();
    this->p_vkw->requestUpdate();
}

Shader* ProgramVK::getShaderFromName(std::string& fileName) {
    assert(stage >= 2);
    Shader *s = nullptr;
    
    for (const auto& shader : p_compiledShaders) {
        if (shader->getName() == fileName) {
            s = shader;
        }
    }

    if (s == nullptr) {
        throw std::runtime_error("Shader " + fileName + " not found.");
    }
    
    return s;
}

std::vector<VKuint> ProgramVK::getActiveModelsById() {
    return p_activeModels;
}

std::vector<std::string> ProgramVK::getActiveModelsByName() {
    std::vector<std::string> names;

    for (VKuint id : p_activeModels) {
        names.push_back(p_models[id]->name);
    }

    return names;
}

void ProgramVK::printModel(ModelInfo *model) {
    std::cout << "Model: " << model->id << std::endl;
    
    if (!model->attributes) {
        std::cout << "    No attributes." << std::endl;
        return;
    }
        
    for (int i = 0; i < model->attributes->bindings.size(); i++) {
        std::cout << "    Binding " << i << ": " << model->attributes->bindings[i].binding << std::endl;

        for (int j = 0; j < model->attributes->attributes.size(); j++) {
            if (model->attributes->attributes[j].binding == i) {
                std::cout << "      Attribute " << j << ": " << model->attributes->attributes[j].location << std::endl;
                std::cout << "        Type: " << model->attributes->attributes[j].format << std::endl;
                std::cout << "        Offset: " << model->attributes->attributes[j].offset << std::endl;
            }
        }
    }
}<|MERGE_RESOLUTION|>--- conflicted
+++ resolved
@@ -191,13 +191,8 @@
 
     VkShaderModuleCreateInfo moduleCreateInfo{};
     moduleCreateInfo.sType = VK_STRUCTURE_TYPE_SHADER_MODULE_CREATE_INFO;
-<<<<<<< HEAD
-    moduleCreateInfo.codeSize = activeShader->getLengthCompiled();
-    moduleCreateInfo.pCode = activeShader->getSourceCompiled();
-=======
     moduleCreateInfo.codeSize = shader->getLengthCompiled();
     moduleCreateInfo.pCode = shader->getSourceCompiled();
->>>>>>> 6580b47b
 
     VkShaderModule shaderModule;
     err = p_vdf->vkCreateShaderModule(p_dev, &moduleCreateInfo, nullptr, &shaderModule);
@@ -407,11 +402,7 @@
     compileAllShaders();
 
     // Init program    
-<<<<<<< HEAD
-    assemblePipeline();
-=======
     pipelineGlobalSetup();
->>>>>>> 6580b47b
 
     this->stage = 2;
 }
@@ -483,29 +474,6 @@
             polyMode = VK_POLYGON_MODE_FILL;
         }
 
-<<<<<<< HEAD
-        m->pipe->shaderStages[0].sType = VK_STRUCTURE_TYPE_PIPELINE_SHADER_STAGE_CREATE_INFO;
-        m->pipe->shaderStages[0].stage = VK_SHADER_STAGE_VERTEX_BIT;
-        m->pipe->shaderStages[0].module = m->shaders->vertModule;
-        m->pipe->shaderStages[0].pName = "main";
-    }
-
-    if (m->shaders->fragShader) {
-        VkShaderModuleCreateInfo moduleCreateInfo{};
-        moduleCreateInfo.sType = VK_STRUCTURE_TYPE_SHADER_MODULE_CREATE_INFO;
-        moduleCreateInfo.codeSize = m->shaders->fragShader->getLengthCompiled();
-        moduleCreateInfo.pCode = m->shaders->fragShader->getSourceCompiled();
-        
-        if ((this->p_vdf->vkCreateShaderModule(this->p_dev, &moduleCreateInfo, nullptr, &m->shaders->fragModule)) != VK_SUCCESS) {
-            throw std::runtime_error("Failed to create shader module: " + m->shaders->fragShader->getName());
-        }
-
-        m->pipe->shaderStages[1].sType = VK_STRUCTURE_TYPE_PIPELINE_SHADER_STAGE_CREATE_INFO;
-        m->pipe->shaderStages[1].stage = VK_SHADER_STAGE_FRAGMENT_BIT;
-        m->pipe->shaderStages[1].module = m->shaders->fragModule;
-        m->pipe->shaderStages[1].pName = "main";
-    }
-=======
         // Input Assembly
         VkPipelineInputAssemblyStateCreateInfo ia{};
         ia.sType = VK_STRUCTURE_TYPE_PIPELINE_INPUT_ASSEMBLY_STATE_CREATE_INFO;
@@ -540,7 +508,6 @@
     vbo.flags = 0;
     vbo.pNext = nullptr;
     m->pipeInfo->vboCreates.push_back(vbo);
->>>>>>> 6580b47b
 }
 
 void ProgramVK::pipelineGlobalSetup() {
@@ -623,18 +590,6 @@
 }
 
 void ProgramVK::createPipeline(ModelInfo *m) {
-<<<<<<< HEAD
-    // Model-specific pipeline
-    VkGraphicsPipelineCreateInfo pipelineInfo{};
-    pipelineInfo.sType = VK_STRUCTURE_TYPE_GRAPHICS_PIPELINE_CREATE_INFO;
-    pipelineInfo.stageCount = 2;
-    pipelineInfo.pStages = m->pipe->shaderStages.data();
-    pipelineInfo.pVertexInputState = &m->pipe->vbo;
-    pipelineInfo.pInputAssemblyState = &m->pipe->ia;
-    pipelineInfo.pRasterizationState = &m->pipe->rs;
-    
-    // Global pipeline
-=======
     std::vector<VkPipelineShaderStageCreateInfo> shaderModules = { m->pipeInfo->vsCreates[0], m->pipeInfo->fsCreates[0] };
 
     // Global pipeline
@@ -642,18 +597,12 @@
     pipelineInfo.sType = VK_STRUCTURE_TYPE_GRAPHICS_PIPELINE_CREATE_INFO;
     pipelineInfo.stageCount = 2;
     pipelineInfo.pStages = shaderModules.data();
->>>>>>> 6580b47b
     pipelineInfo.pViewportState = &this->p_pipeInfo.vp;
     pipelineInfo.pDynamicState = &this->p_pipeInfo.dyn;
     pipelineInfo.pMultisampleState = &this->p_pipeInfo.ms;
     pipelineInfo.pDepthStencilState = &this->p_pipeInfo.ds;
     pipelineInfo.pColorBlendState = &this->p_pipeInfo.cb;
     pipelineInfo.layout = this->p_pipeLayout;
-<<<<<<< HEAD
-    
-    // Render pass (Qt) and closing out pipeline
-=======
->>>>>>> 6580b47b
     pipelineInfo.renderPass = this->p_vkw->defaultRenderPass();
     pipelineInfo.subpass = 0;
     pipelineInfo.basePipelineIndex = -1;
@@ -960,19 +909,6 @@
     model->attributes = attribInfo;
 }
 
-<<<<<<< HEAD
-void ProgramVK::lockModelAttributes(ModelInfo *model) {
-    model->pipe->vbo.sType = VK_STRUCTURE_TYPE_PIPELINE_VERTEX_INPUT_STATE_CREATE_INFO;
-    model->pipe->vbo.vertexBindingDescriptionCount = model->attributes->bindings.size();
-    model->pipe->vbo.vertexAttributeDescriptionCount = model->attributes->attributes.size();
-    model->pipe->vbo.pVertexBindingDescriptions = model->attributes->bindings.data();
-    model->pipe->vbo.pVertexAttributeDescriptions = model->attributes->attributes.data();
-    model->pipe->vbo.flags = 0;
-    model->pipe->vbo.pNext = nullptr;
-}
-
-=======
->>>>>>> 6580b47b
 void ProgramVK::createVertexBuffer(BufferInfo *buf) {
     uint idx = buf->binding;
 
