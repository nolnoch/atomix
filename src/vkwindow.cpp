/**
 * vkwindow.cpp
 *
 *    Created on: Oct 22, 2024
 *   Last Update: Oct 22, 2024
 *  Orig. Author: Wade Burch (braernoch.dev@gmail.com)
 *
 *  Copyright 2024 Wade Burch (GPLv3)
 *
 *  This file is part of atomix.
 *
 *  atomix is free software: you can redistribute it and/or modify it under the
 *  terms of the GNU General Public License as published by the Free Software
 *  Foundation, either version 3 of the License, or (at your option) any later
 *  version.
 *
 *  atomix is distributed in the hope that it will be useful, but WITHOUT ANY
 *  WARRANTY; without even the implied warranty of MERCHANTABILITY or FITNESS
 *  FOR A PARTICULAR PURPOSE. See the GNU General Public License for more details.
 *
 *  You should have received a copy of the GNU General Public License along with
 *  atomix. If not, see <https://www.gnu.org/licenses/>.
 */

#include <QMainWindow>
#include "vkwindow.hpp"

#define RADN(t) (glm::radians((t)))

static const int UNIFORM_DATA_SIZE = 16 * sizeof(float);


VKWindow::VKWindow(QWidget *parent, ConfigParser *configParser)
    : cfgParser(configParser) {
    // setFocusPolicy(Qt::StrongFocus);
}

VKWindow::~VKWindow() {
    cleanup();
}

<<<<<<< HEAD
=======
void VKWindow::cleanup() {
    fwModel->waitForFinished();
    changeModes(true);
    delete gw_timer;
    delete crystalProg;
}

VKRenderer* VKWindow::createRenderer() {
    return new VKRenderer(this);
}

void VKWindow::newCloudConfig(AtomixConfig *config, harmap *cloudMap, int numRecipes, bool canCreate) {
    flGraphState.set(egs::CLOUD_MODE);
    if (flGraphState.hasAny(eWaveFlags)) {
        changeModes(false);
    }

    if (!cloudManager && canCreate) {
        // Initialize cloudManager -- will flow to initCloudManager() in PaintGL() for initial uploads since no EBO exists (after thread finishes)
        cloudManager = new CloudManager(config, *cloudMap, numRecipes);
        currentManager = cloudManager;
        futureModel = QtConcurrent::run(&CloudManager::initManager, cloudManager);
        // futureModel = QtConcurrent::run(&CloudManager::testThreadingInit, cloudManager);
    } else if (cloudManager) {
        // Inculdes resetManager() and clearForNext() -- will flow to updateCloudBuffers() in PaintGL() since EBO exists (after thread finishes)
        futureModel = QtConcurrent::run(&CloudManager::receiveCloudMapAndConfig, cloudManager, config, cloudMap, numRecipes);
    }
    if (cloudManager) {
        fwModel->setFuture(futureModel);
        this->max_n = cloudMap->rbegin()->first;
        emit toggleLoading(true);
    }
}

void VKWindow::newWaveConfig(AtomixConfig *config) {
    flGraphState.set(egs::WAVE_MODE);
    if (flGraphState.hasAny(eCloudFlags)) {
        changeModes(false);
    }

    if (!waveManager) {
        // Initialize waveManager -- will flow to initCloudManager() in PaintGL() for initial uploads since no EBO exists (after thread finishes)
        waveManager = new WaveManager(config);
        currentManager = waveManager;
        futureModel = QtConcurrent::run(&WaveManager::initManager, waveManager);
    } else {
        // Inculdes resetManager() and clearForNext() -- will flow to updateCloudBuffers() in PaintGL() since EBO exists (after thread finishes)
        futureModel = QtConcurrent::run(&WaveManager::receiveConfig, waveManager, config);
    }
    fwModel->setFuture(futureModel);
    emit toggleLoading(true);
}

void VKWindow::selectRenderedWaves(int id, bool checked) {
    // Process and flag for EBO update
    flGraphState.set(waveManager->selectWaves(id, checked) | egs::UPDATE_REQUIRED);
}

void VKWindow::initCrystalProgram() {
    fvec crystalRingVertices;
    uvec crystalRingIndices;
    std::string vertName = "crystal.vert";
    std::string fragName = "crystal.frag";

    float zero, peak, edge, back, forX, forZ, root;
    edge = 0.3f;  // <-- Change this to scale diamond
    peak = edge;
    zero = 0.0f;
    root = sqrt(3);
    back = root / 3 * edge;
    forZ = root / 6 * edge;
    forX = edge / 2;

    const std::array<GLfloat, 30> vertices = {
              //Vertex              //Colour
          zero,  peak,  zero,   0.6f, 0.6f, 0.6f,    //top
         -forX,  zero,  forZ,   0.1f, 0.4f, 0.4f,    //left - cyan
          forX,  zero,  forZ,   0.4f, 0.1f, 0.4f,    //right - magenta
          zero,  zero, -back,   0.4f, 0.4f, 0.1f,    //back - yellow
          zero, -peak,  zero,   0.0f, 0.0f, 0.0f     //bottom
    };

    const std::array<GLuint, 18> indices = {
        0, 1, 2,
        2, 3, 0,
        3, 1, 0,
        1, 2, 4,
        2, 3, 4,
        3, 4, 1
    };
    this->gw_faces = indices.size();

    // vVec3 crystalRingVertices;
    // uvec crystalRingIndices;
    int crystalRes = 80;
    double crystalDegFac = PI_TWO / crystalRes;
    double crystalRadius = 0.4f;
    size_t vs = vertices.size() / 6;

    std::copy(vertices.cbegin(), vertices.cend(), std::back_inserter(crystalRingVertices));
    std::copy(indices.cbegin(), indices.cend(), std::back_inserter(crystalRingIndices));

    for (int i = 0; i < crystalRes; i++) {
        double cos_t = cos(i * crystalDegFac);
        double sin_t = sin(i * crystalDegFac);
        crystalRingVertices.push_back(static_cast<float>(crystalRadius * cos_t));
        crystalRingVertices.push_back(0.0f);
        crystalRingVertices.push_back(static_cast<float>(crystalRadius * sin_t));
        crystalRingVertices.push_back(0.9f);
        crystalRingVertices.push_back(0.9f);
        crystalRingVertices.push_back(0.9f);
        crystalRingIndices.push_back(vs + i);
    }
    this->crystalRingCount = crystalRingIndices.size() - gw_faces;
    this->crystalRingOffset = gw_faces * sizeof(uint);

    /* ProgramVK */
    crystalProg = new ProgramVK(vrend->vdf);
    crystalProg->addShader(vertName, GL_VERTEX_SHADER);
    crystalProg->addShader(fragName, GL_FRAGMENT_SHADER);
    crystalProg->init();
    crystalProg->attachShader(vertName);
    crystalProg->attachShader(fragName);
    crystalProg->linkAndValidate();
    crystalProg->detachDelete();
    crystalProg->initVAO();
    crystalProg->bindVAO();
    GLuint vboID = crystalProg->bindVBO("vertices", crystalRingVertices.size(), sizeof(float) * crystalRingVertices.size(), &crystalRingVertices[0], GL_STATIC_DRAW);
    crystalProg->setAttributeBuffer(0, vboID, 6 * sizeof(GLfloat));
    crystalProg->enableAttribute(0);
    crystalProg->setAttributePointerFormat(0, 0, 3, GL_FLOAT, 0, 0);                       // Vertices
    crystalProg->enableAttribute(1);
    crystalProg->setAttributePointerFormat(1, 0, 3, GL_FLOAT, 3 * sizeof(GLfloat), 0);     // Colours
    crystalProg->bindEBO("indices", crystalRingIndices.size(), sizeof(uint) * crystalRingIndices.size(), &crystalRingIndices[0], GL_STATIC_DRAW);

    /* Release */
    crystalProg->endRender();
    crystalProg->clearBuffers();
}

/* void VKWindow::initAtomixProg() {
    // TODO Consolidate?!
} */

void VKWindow::initWaveProgram() {
    assert(waveManager);

    /* ProgramVK */
    // Create ProgramVK
    waveProg = new ProgramVK(vrend->vdf);

    // Add all shaders
    waveProg->addAllShaders(&cfgParser->vshFiles, GL_VERTEX_SHADER);
    waveProg->addAllShaders(&cfgParser->fshFiles, GL_FRAGMENT_SHADER);
    waveProg->init();

    // Attach shaders, link/validate program, and clean up
    waveProg->attachShader(waveManager->getShaderVert());
    waveProg->attachShader(waveManager->getShaderFrag());
    waveProg->linkAndValidate();
    waveProg->detachShaders();

    /* VAO */
    waveProg->initVAO();
    waveProg->bindVAO();

    /* VBO: Vertices & Colours */
    // Dynamic Draw for updating vertices per-render (CPU) or Static Draw for one-time load (GPU)
    uint static_dynamic = waveManager->isCPU() ? GL_DYNAMIC_DRAW : GL_STATIC_DRAW;
    GLuint vboID = waveProg->bindVBO("vertices", waveManager->getVertexCount(), waveManager->getVertexSize(), waveManager->getVertexData(), static_dynamic);
    waveProg->setAttributeBuffer(0, vboID, 6 * sizeof(GLfloat));
    waveProg->enableAttribute(0);
    waveProg->setAttributePointerFormat(0, 0, 3, GL_FLOAT, 0, 0);                         // x,y,z coords or factorsA
    waveProg->enableAttribute(1);
    waveProg->setAttributePointerFormat(1, 0, 3, GL_FLOAT, 3 * sizeof(GLfloat), 0);       // r,g,b colour or factorsB

    /* EBO: Indices */
    waveProg->bindEBO("indices", waveManager->getIndexCount(), waveManager->getIndexSize(), waveManager->getIndexData(), static_dynamic);

    /* Release */
    waveProg->endRender();
    waveProg->clearBuffers();
    flGraphState.set(egs::WAVE_RENDER);
    flGraphState.set(egs::UPD_UNI_MATHS | egs::UPD_UNI_COLOUR);

    currentProg = waveProg;
    currentManager = waveManager;
}

void VKWindow::initCloudProgram() {
    assert(cloudManager);

    /* ProgramVK */
    // Create ProgramVK
    cloudProg = new ProgramVK(vrend->vdf);

    // Add all shaders
    cloudProg->addAllShaders(&cfgParser->vshFiles, GL_VERTEX_SHADER);
    cloudProg->addAllShaders(&cfgParser->fshFiles, GL_FRAGMENT_SHADER);
    cloudProg->init();

    // Attach shaders, link/validate program, and clean up
    cloudProg->attachShader(cloudManager->getShaderVert());
    cloudProg->attachShader(cloudManager->getShaderFrag());
    cloudProg->linkAndValidate();
    cloudProg->detachShaders();

    /* VAO */
    cloudProg->initVAO();
    cloudProg->bindVAO();

    /* VBO 1: Vertices */
    // Dynamic Draw for updating vertices per-render (CPU) or Static Draw for one-time load (GPU)
    uint static_dynamic = cloudManager->isCPU() ? GL_DYNAMIC_DRAW : GL_STATIC_DRAW;
    GLuint vboIDa = cloudProg->bindVBO("vertices", cloudManager->getVertexCount(), cloudManager->getVertexSize(), cloudManager->getVertexData(), static_dynamic);
    cloudProg->setAttributeBuffer(0, vboIDa, 3 * sizeof(GLfloat));
    cloudProg->enableAttribute(0);
    cloudProg->setAttributePointerFormat(0, 0, 3, GL_FLOAT, 0, 0);                         // x,y,z coords or factorsA

    /* VBO 2: RDPs */
    GLuint vboIDb = cloudProg->bindVBO("pdvs", cloudManager->getDataCount(), cloudManager->getDataSize(), cloudManager->getDataData(), static_dynamic);
    cloudProg->setAttributeBuffer(1, vboIDb, 1 * sizeof(GLfloat));
    cloudProg->enableAttribute(1);
    cloudProg->setAttributePointerFormat(1, 1, 3, GL_FLOAT, 0, 0);                         // r,g,b colour or factorsB

    /* EBO: Indices */
    GLuint eboId = cloudProg->bindEBO("indices", cloudManager->getIndexCount(), cloudManager->getIndexSize(), cloudManager->getIndexData(), static_dynamic);

    /* Release */
    cloudProg->endRender();
    cloudProg->clearBuffers();
    flGraphState.set(CLOUD_RENDER);

    currentProg = cloudProg;
    currentManager = cloudManager;
}

void VKWindow::changeModes(bool force) {
    if (!waveManager || force) {
        delete cloudManager;
        delete cloudProg;
        cloudManager = 0;
        cloudProg = 0;
        flGraphState.clear(eCloudFlags);
    } else if (!cloudManager || force) {
        delete waveManager;
        delete waveProg;
        waveManager = 0;
        waveProg = 0;
        flGraphState.clear(eWaveFlags);
    }
    currentManager = 0;
    currentProg = 0;
}

void VKWindow::initVecsAndMatrices() {
    gw_startDist = (flGraphState.hasNone(egs::CLOUD_MODE)) ? 16.0f : (10.0f + 6.0f * (this->max_n * this->max_n));
    gw_nearDist = 0.1f;
    gw_farDist = gw_startDist * 2.0f;

    q_TotalRot.zero();
    m4_rotation = glm::mat4(1.0f);
    m4_translation = glm::mat4(1.0f);
    m4_proj = glm::mat4(1.0f);
    m4_view = glm::mat4(1.0f);
    m4_world = glm::mat4(1.0f);
    v3_cameraPosition = glm::vec3(0.0f, 0.0f, gw_startDist);
    v3_cameraTarget = glm::vec3(0.0f, 0.0f, 0.0f);
    v3_cameraUp = glm::vec3(0.0f, 1.0f, 0.0f);
    v3_mouseBegin = glm::vec3(0);
    v3_mouseEnd = glm::vec3(0);

    m4_view = glm::lookAt(v3_cameraPosition, v3_cameraTarget, v3_cameraUp);
    m4_proj = glm::perspective(RADN(45.0f), GLfloat(width()) / height(), gw_nearDist, gw_farDist);

    gw_info.pos = gw_startDist;
    gw_info.start = gw_startDist;
    gw_info.near = gw_nearDist;
    gw_info.far = gw_farDist;
    emit detailsChanged(&gw_info);
}

// void VKWindow::initializeGL() {
//     /* Init -- OpenGL Context and Functions */
//     if (!context()) {
//         gw_context = new QOpenGLContext(this);
//         if (!gw_context->create())
//             std::cout << "Failed to create OpenGL context" << std::endl;
//     } else {
//         gw_context = context();
//     }
//     makeCurrent();
//     if (!gw_init) {
//         if (!initializeOpenGLFunctions())
//             std::cout << "Failed to initialize OpenGL functions" << std::endl;
//         else
//             gw_init = true;
//     }

//     /* Init -- Camera and OpenGL State */
//     glClearColor(gw_bg, gw_bg, gw_bg, 1.0f);
//     glEnable(GL_DEPTH_TEST);
//     glEnable(GL_BLEND);

//     /* Init -- Matrices */
//     initVecsAndMatrices();

//     /* Init -- ProgramVKs and Shaders */
//     initCrystalProgram();

//     /* Init -- Time */
//     gw_timeStart = QDateTime::currentMSecsSinceEpoch();
//     gw_timer = new QTimer(this);
//     connect(gw_timer, &QTimer::timeout, this, QOverload<>::of(&VKWindow::update));
//     gw_timer->start(33);

//     /* Init -- Threading */
//     fwModel = new QFutureWatcher<void>;
//     connect(fwModel, &QFutureWatcher<void>::finished, this, &VKWindow::threadFinished);
// }

// void VKWindow::paintGL() {
//     assert(flGraphState.hasSomeOrNone(egs::WAVE_MODE | egs::CLOUD_MODE));

//     if (!gw_pause)
//         gw_timeEnd = QDateTime::currentMSecsSinceEpoch();
//     float time = (gw_timeEnd - gw_timeStart) / 1000.0f;

//     /* Pre-empt painting for new or updated model configuration */
//     if (flGraphState.hasAny(egs::UPDATE_REQUIRED)) {
//         updateBuffersAndShaders();
//     }

//     /* Per-frame Setup */
//     const qreal retinaScale = devicePixelRatio();
//     glViewport(0, 0, width() * retinaScale, height() * retinaScale);
//     glClearColor(gw_bg, gw_bg, gw_bg, 1.0f);
//     glClear(GL_COLOR_BUFFER_BIT | GL_DEPTH_BUFFER_BIT | GL_STENCIL_BUFFER_BIT);

//     /* Re-calculate world state matrices */
//     m4_rotation = glm::make_mat4(&q_TotalRot.matrix()[0]);
//     m4_world = m4_translation * m4_rotation;
//     m4_view = glm::lookAt(v3_cameraPosition, v3_cameraTarget, v3_cameraUp);

//     /* Render -- Crystal */
//     crystalProg->beginRender();
//     crystalProg->setUniformMatrix(4, "worldMat", glm::value_ptr(m4_world));
//     crystalProg->setUniformMatrix(4, "viewMat", glm::value_ptr(m4_view));
//     crystalProg->setUniformMatrix(4, "projMat", glm::value_ptr(m4_proj));
//     glDrawElements(GL_TRIANGLES, gw_faces, GL_UNSIGNED_INT, 0);
//     glDrawElements(GL_LINE_LOOP, crystalRingCount, GL_UNSIGNED_INT, reinterpret_cast<GLvoid *>(crystalRingOffset));
//     crystalProg->endRender();

//     /* Render -- Waves */
//     if (flGraphState.hasAll(egs::WAVE_MODE | egs::WAVE_RENDER) || flGraphState.hasAll(egs::CLOUD_MODE | egs::CLOUD_RENDER)) {
//         currentProg->beginRender();
//         if (flGraphState.hasAny(egs::WAVE_MODE)) {
//             if (currentManager->isCPU()) {
//                 currentManager->update(time);
//                 currentProg->updateVBONamed("vertices", currentManager->getVertexCount(), 0, currentManager->getVertexSize(), currentManager->getVertexData());
//             }
//         }
//         currentProg->setUniformMatrix(4, "worldMat", glm::value_ptr(m4_world));
//         currentProg->setUniformMatrix(4, "viewMat", glm::value_ptr(m4_view));
//         currentProg->setUniformMatrix(4, "projMat", glm::value_ptr(m4_proj));
//         currentProg->setUniform(GL_FLOAT, "time", time);
//         glDrawElements(GL_POINTS, currentProg->getSize("indices"), GL_UNSIGNED_INT, reinterpret_cast<GLvoid *>(cloudOffset));
//         currentProg->endRender();
//     }
//     q_TotalRot.normalize();
// }

// void VKWindow::resizeGL(int w, int h) {
//     gw_scrHeight = height();
//     gw_scrWidth = width();
//     // m4_proj = glm::mat4(1.0f);
//     m4_proj = glm::perspective(RADN(45.0f), GLfloat(w) / h, gw_nearDist, gw_farDist);
// }

void VKWindow::wheelEvent(QWheelEvent *e) {
    int scrollClicks = e->angleDelta().y() / -120;
    float scrollScale = 1.0f + ((float) scrollClicks / 6);
    v3_cameraPosition = scrollScale * v3_cameraPosition;
    
    gw_info.pos = v3_cameraPosition.z;
    gw_info.far = v3_cameraPosition.z + gw_info.start;
    m4_proj = glm::perspective(RADN(45.0f), GLfloat(width()) / height(), gw_nearDist, gw_info.far);
    emit detailsChanged(&gw_info);
    update();
}

void VKWindow::mousePressEvent(QMouseEvent *e) {
    glm::vec3 mouseVec = glm::vec3(e->pos().x(), height() - e->pos().y(), v3_cameraPosition.z);
    v3_mouseBegin = mouseVec;
    v3_mouseEnd = mouseVec;

    if (!gw_movement && (e->button() & (Qt::LeftButton | Qt::RightButton | Qt::MiddleButton)))
        gw_movement |= e->button();
    else
        QWidget::mousePressEvent(e);
}

void VKWindow::mouseMoveEvent(QMouseEvent *e) {
    glm::vec3 mouseVec = glm::vec3(e->pos().x(), gw_scrHeight - e->pos().y(), v3_cameraPosition.z);
    glm::vec3 cameraVec = v3_cameraPosition - v3_cameraTarget;
    v3_mouseBegin = v3_mouseEnd;
    v3_mouseEnd = mouseVec;

    //GLfloat currentAngle = atanf(cameraVec.y / hypot(cameraVec.x, cameraVec.z));

    if (gw_movement & Qt::RightButton) {
        /* Right-click-drag HORIZONTAL movement will rotate about Y axis */
        if (v3_mouseBegin.x != v3_mouseEnd.x) {
            float dragRatio = (v3_mouseEnd.x - v3_mouseBegin.x) / gw_scrWidth;
            GLfloat waveAngleH = TWO_PI * dragRatio;
            glm::vec3 waveAxisH = glm::vec3(0.0, 1.0f, 0.0);
            Quaternion qWaveRotH = Quaternion(waveAngleH, waveAxisH, RAD);
            q_TotalRot = qWaveRotH * q_TotalRot;
        }
        /* Right-click-drag VERTICAL movement will rotate about X and Z axes */
        if (v3_mouseBegin.y != v3_mouseEnd.y) {
            float dragRatio = (v3_mouseBegin.y - v3_mouseEnd.y) / gw_scrHeight;
            GLfloat waveAngleV = TWO_PI * dragRatio;
            glm::vec3 cameraUnit = glm::normalize(glm::vec3(cameraVec.x, 0.0f, cameraVec.z));
            glm::vec3 waveAxisV = glm::vec3(cameraUnit.z, 0.0f, -cameraUnit.x);
            Quaternion qWaveRotV = Quaternion(waveAngleV, waveAxisV, RAD);
            q_TotalRot = qWaveRotV * q_TotalRot;
        }
    } else if (gw_movement & Qt::LeftButton) {
        /* Left-click drag will grab and slide world */
        if (v3_mouseBegin != v3_mouseEnd) {
            glm::vec3 deltaSlide = 0.02f * (v3_mouseEnd - v3_mouseBegin);
            glm::vec3 cameraSlide = (cameraVec.z / 25.0f) * glm::vec3(deltaSlide.x, deltaSlide.y, 0.0f);
            m4_translation = glm::translate(m4_translation, cameraSlide);
        }

    } else if (gw_movement & Qt::MiddleButton) {
        /* Middle-click-drag will rotate about camera look vector */
        if (v3_mouseBegin.x != v3_mouseEnd.x) {
            float dragRatio = (v3_mouseBegin.x - v3_mouseEnd.x) / gw_scrWidth;
            GLfloat waveAngleL = TWO_PI * dragRatio;
            glm::vec3 waveAxisL = glm::normalize(cameraVec);
            Quaternion qWaveRotL = Quaternion(waveAngleL, waveAxisL, RAD);
            q_TotalRot = qWaveRotL * q_TotalRot;
        }
    }
    update();
}

void VKWindow::mouseReleaseEvent(QMouseEvent *e) {
    if (e->button() & (Qt::RightButton | Qt::LeftButton | Qt::MiddleButton))
        gw_movement = false;
    else
        QWidget::mouseReleaseEvent(e);
}

void VKWindow::keyPressEvent(QKeyEvent * e) {
    if (e->key() == Qt::Key_Home) {
        initVecsAndMatrices();
        update();
    } else if (e->key() == Qt::Key_Space) {
        gw_pause = !gw_pause;
        if (gw_pause) {
            gw_timePaused = QDateTime::currentMSecsSinceEpoch();
        } else {
            gw_timeEnd = QDateTime::currentMSecsSinceEpoch();
            gw_timeStart += gw_timeEnd - gw_timePaused;
        }
        update();
    } else {
        QWidget::keyPressEvent(e);
    }
}

void VKWindow::checkErrors(std::string str) {
    GLenum err;
    int messages = 0;

    while ((err = glGetError()) != GL_NO_ERROR) {
        std::cout << "\n" << str << std::hex << err;
        messages++;
    }

    if (messages)
        std::cout << std::endl;
}

void VKWindow::setColorsWaves(int id, uint colorChoice) {
    switch (id) {
    case 1:
        waveManager->peak = colorChoice;
        break;
    case 2:
        waveManager->base = colorChoice;
        break;
    case 3:
        waveManager->trough = colorChoice;
        break;
    default:
        break;
    }
    flGraphState.set(egs::UPD_UNI_COLOUR | egs::UPDATE_REQUIRED);
}

void VKWindow::updateBuffersAndShaders() {
    /* Set up ProgramVK with buffers for the first time */
    if (!currentProg || !currentProg->hasBuffer("vertices")) {
        (flGraphState.hasAny(egs::CLOUD_MODE)) ? initCloudProgram() : initWaveProgram();
        initVecsAndMatrices();
    } else {
        uint flags = currentManager->clearUpdates(); // TODO Broken
        flGraphState.set(flags);
    }
    this->updateSize();

    /* Continue with ProgramVK update */
    assert(flGraphState.hasAny(egs::WAVE_RENDER | egs::CLOUD_RENDER));
    uint static_dynamic = currentManager->isCPU() ? GL_DYNAMIC_DRAW : GL_STATIC_DRAW;
    
    /* Bind */
    currentProg->beginRender();

    /* Shaders */
    if (flGraphState.hasAny(egs::UPD_SHAD_V | egs::UPD_SHAD_F)) {
        // TODO needed? - Detach current shaders
        currentProg->detachShaders();

        // Attach shaders, link/validate program, and clean up
        currentProg->attachShader(currentManager->getShaderVert());
        currentProg->attachShader(currentManager->getShaderFrag());
        currentProg->linkAndValidate();
        currentProg->detachShaders();
    }

    /* VBO 1: Vertices */
    if (flGraphState.hasAny(egs::UPD_VBO)) {
        if (currentManager->getVertexCount() > currentProg->getSize("vertices")) {
            // std::cout << "Resizing VBO: Vertices from " << currentProg->getSize("vertices") << " to " << currentManager->getVertexCount() << std::endl;
            currentProg->resizeVBONamed("vertices", currentManager->getVertexCount(), currentManager->getVertexSize(), currentManager->getVertexData(), static_dynamic);
        } else {
            // std::cout << "Updating VBO" << std::endl;
            currentProg->updateVBONamed("vertices", currentManager->getVertexCount(), 0, currentManager->getVertexSize(), currentManager->getVertexData());
        }
    }

    /* VBO 2: Data */
    if (flGraphState.hasAny(egs::UPD_DATA)) {
        if (currentManager->getDataCount() > currentProg->getSize("pdvs")) {
            // std::cout << "Resizing VBO: Datas from " << currentProg->getSize("pdvs") << " to " << currentManager->getDataCount() << std::endl;
            currentProg->resizeVBONamed("pdvs", currentManager->getDataCount(), currentManager->getDataSize(), currentManager->getDataData(), static_dynamic);
        } else {
            // std::cout << "Updating VBO: Datas" << std::endl;
            currentProg->updateVBONamed("pdvs", currentManager->getDataCount(), 0, currentManager->getDataSize(), currentManager->getDataData());
        }
    }

    /* EBO: Indices */
    if (flGraphState.hasAny(egs::UPD_EBO)) {
        if (currentManager->getIndexCount() > currentProg->getSize("indices")) {
            // std::cout << "Resizing EBO from " << currentProg->getSize("indices") << " to " << currentManager->getIndexCount() << std::endl;
            currentProg->resizeEBONamed("indices", currentManager->getIndexCount(), currentManager->getIndexSize(), currentManager->getIndexData(), static_dynamic);
        } else {
            // std::cout << "Updating EBO" << std::endl;
            currentProg->updateEBONamed("indices", currentManager->getIndexCount(), 0, currentManager->getIndexSize(), currentManager->getIndexData());
        }
    }

    /* Uniforms */
    if (flGraphState.hasAny(egs::UPD_UNI_MATHS)) {
        waveProg->setUniform(GL_FLOAT, "two_pi_L", waveManager->two_pi_L);
        waveProg->setUniform(GL_FLOAT, "two_pi_T", waveManager->two_pi_T);
        waveProg->setUniform(GL_FLOAT, "amp", waveManager->waveAmplitude);
        flGraphState.clear(egs::UPD_UNI_MATHS);
    }
    if (flGraphState.hasAny(egs::UPD_UNI_COLOUR)) {
        waveProg->setUniform(GL_UNSIGNED_INT, "peak", waveManager->peak);
        waveProg->setUniform(GL_UNSIGNED_INT, "base", waveManager->base);
        waveProg->setUniform(GL_UNSIGNED_INT, "trough", waveManager->trough);
        flGraphState.clear(egs::UPD_UNI_COLOUR);
    }

    /* Release */
    currentProg->endRender();
    currentProg->clearBuffers();

    if (flGraphState.hasAny(egs::UPD_MATRICES)) {
        initVecsAndMatrices();
    }

    flGraphState.clear(eUpdateFlags);
}

void VKWindow::setBGColour(float colour) {
    gw_bg = colour;
}

void VKWindow::estimateSize(AtomixConfig *cfg, harmap *cloudMap, uint *vertex, uint *data, uint *index) {
    uint layer_max = cloudManager->getMaxRadius(cfg->cloudTolerance, cloudMap->rbegin()->first, cfg->cloudLayDivisor);
    uint pixel_count = (layer_max * cfg->cloudResolution * cfg->cloudResolution) >> 1;

    (*vertex) = (pixel_count << 2) * 3;     // (count)   * (3 floats) * (4 B/float) * (1 vector)  -- only allVertices
    (*data) = pixel_count << 2;             // (count)   * (1 float)  * (4 B/float) * (1 vectors) -- only allData [already clear()ing dataStaging; might delete it]
    (*index) = (pixel_count << 1) * 3;      // (count/2) * (1 uint)   * (4 B/uint)  * (3 vectors) -- idxTolerance + idxSlider + allIndices [very rough estimate]
}

void VKWindow::threadFinished() {
    flGraphState.set(currentManager->clearUpdates() | egs::UPDATE_REQUIRED);
    emit toggleLoading(false);
}

void VKWindow::threadFinishedWithResult(uint result) {
    flGraphState.set(currentManager->clearUpdates() | egs::UPDATE_REQUIRED | result);
}

std::string VKWindow::withCommas(int64_t value) {
    std::stringstream ssFmt;
    ssFmt.imbue(std::locale(""));
    ssFmt << std::fixed << value;

    return ssFmt.str();
}

void VKWindow::updateSize() {
    uint64_t VSize = 0, DSize = 0, ISize = 0;
    gw_info.vertex = 0;
    gw_info.data = 0;
    gw_info.index = 0;

    if (flGraphState.hasAny(egs::WAVE_RENDER | egs::CLOUD_RENDER)) {
        VSize = currentManager->getVertexSize();            // (count)   * (3 floats) * (4 B/float) * (1 vector)  -- only allVertices
        ISize = currentManager->getIndexSize() * 3;         // (count/2) * (1 uint)   * (4 B/uint)  * (3 vectors) -- idxTolerance + idxSlider + allIndices [very rough estimate]}
        if (flGraphState.hasAny(egs::CLOUD_RENDER)) {
            DSize = currentManager->getDataSize();          // (count)   * (1 float)  * (4 B/float) * (1 vectors) -- only allData [already clear()ing dataStaging; might delete it]
        }
    }

    gw_info.vertex = VSize;
    gw_info.data = DSize;
    gw_info.index = ISize;

    emit detailsChanged(&gw_info);
}

void VKWindow::printSize() {
    updateSize();
    
    std::array<double, 4> bufs = { static_cast<double>(gw_info.vertex), static_cast<double>(gw_info.data), static_cast<double>(gw_info.index), 0 };
    std::array<std::string, 4> labels = { "Vertex:  ", "Data:    ", "Index:   ", "TOTAL:   " };
    std::array<std::string, 4> units = { " B", "KB", "MB", "GB" };
    std::array<int, 4> uIdx = { 0, 0, 0, 0 };
    double div = 1024;
    
    bufs[3] = std::accumulate(bufs.cbegin(), bufs.cend(), 0.0);

    for (auto [b, u] : std::views::zip(bufs, uIdx)) {
        while (b > div) {
            b /= div;
            u++;
        }
    }

    std::cout << "[ Total Buffer Sizes ]\n";
    for (auto [lab, b, u] : std::views::zip(labels, bufs, uIdx)) {
        if (b) {
            std::cout << lab << std::setprecision(2) << std::fixed << std::setw(6) << b << " " << units[u] << "\n";
        }
    }
    std::cout << std::endl;
}

/**
 * @brief Print the current value of flGraphState in a human-readable format.
 * 
 * @param str A string to print before the flags.
 * 
 * This function will print a string followed by a newline, followed by the names of all the flags in flGraphState that are set, each on a new line.
 * 
 * The order is determined by the position of the flag in the enum egs.
 * 
 * Example output:
 * Wave Mode
 * Thread Finished
 * Update Matrices
 * Update Required
 */
void VKWindow::printFlags(std::string str) {
    std::vector<std::string> labels = { "Wave Mode", "Wave Render", "Cloud Mode", "Cloud Render", "Thread Finished", "Update Vert Shader", "Update Frag Shader",\
                                        "Update VBO", "Update Data", "Update EBO", "Update Uniform Colour", "Update Uniform Maths", "Update Matrices", "Update Required"  };
    std::cout << str << std::endl;
    for (int i = 13; i >= 0; i--) {
        if (flGraphState.hasAny(1 << i)) {
            std::cout << labels[i] << "\n";
        }
    }
    std::cout << std::endl;
}

void VKWindow::printConfig(AtomixConfig *cfg) {
    std::cout << "Waves: " << cfg->waves << "\n";
    std::cout << "Amplitude: " << cfg->amplitude << "\n";
    std::cout << "Period: " << cfg->period << "\n";
    std::cout << "Wavelength: " << cfg->wavelength << "\n";
    std::cout << "Resolution: " << cfg->resolution << "\n";
    std::cout << "Parallel: " << cfg->parallel << "\n";
    std::cout << "Superposition: " << cfg->superposition << "\n";
    std::cout << "CPU: " << cfg->cpu << "\n";
    std::cout << "Sphere: " << cfg->sphere << "\n";
    std::cout << "Vert Shader: " << cfg->vert << "\n";
    std::cout << "Frag Shader: " << cfg->frag << std::endl;
}

>>>>>>> 90659af4
static inline VkDeviceSize aligned(VkDeviceSize v, VkDeviceSize byteAlign)
{
    return (v + byteAlign - 1) & ~(byteAlign - 1);
}

VKRenderer::VKRenderer(VKWindow *vkWin)
    : vkw(vkWin) {
}

VKRenderer::~VKRenderer() {
    // TODO Destructor
}

void VKRenderer::initResources() {
    VkResult err;
    float vertexData[] = { 0.0f, 0.0f };

    // Define instance, device, and function pointers
    dev = vkw->device();
    VkPhysicalDevice pdev = vkw->physicalDevice();
    vi = vkw->vulkanInstance();
    vdf = vi->deviceFunctions(dev);
    vf = vi->functions();

    // Retrieve physical device constraints
    const int concFrameCount = vkw->concurrentFrameCount();
    const VkPhysicalDeviceLimits *pdLimits = &vkw->physicalDeviceProperties()->limits;
    const VkDeviceSize uniAlignment = pdLimits->minUniformBufferOffsetAlignment;

    // Assign vertex buffer and uniforms
    VkBufferCreateInfo bufCreateInfo;
    memset(&bufCreateInfo, 0, sizeof(bufCreateInfo));
    bufCreateInfo.sType = VK_STRUCTURE_TYPE_BUFFER_CREATE_INFO;
    const VkDeviceSize vertexAllocSize = aligned(sizeof(vertexData), uniAlignment);
    const VkDeviceSize uniformAllocSize = aligned(sizeof(float) * 16, uniAlignment);
    bufCreateInfo.size = vertexAllocSize + concFrameCount * uniformAllocSize;
    bufCreateInfo.usage = VK_BUFFER_USAGE_VERTEX_BUFFER_BIT | VK_BUFFER_USAGE_UNIFORM_BUFFER_BIT;

    // Create vertex buffer
    err = vdf->vkCreateBuffer(dev, &bufCreateInfo, nullptr, &vr_bufVert);
    if (err != VK_SUCCESS) {
        qFatal("Failed to create vertex buffer: %d", err);
    }

    // Get memory requirements for buffer vr_buf
    VkMemoryRequirements memReq;
    vdf->vkGetBufferMemoryRequirements(dev, vr_bufVert, &memReq);
    VkMemoryAllocateInfo memAllocInfo = {
        VK_STRUCTURE_TYPE_MEMORY_ALLOCATE_INFO,
        nullptr,
        memReq.size,
        vkw->hostVisibleMemoryIndex()
    };

    // Allocate, bind, and map memory for buffer vr_buf
    err = vdf->vkAllocateMemory(dev, &memAllocInfo, nullptr, &vr_bufMemVert);
    if (err != VK_SUCCESS) {
        qFatal("Failed to allocate memory for vr_buf: %d", err);
    }
    err = vdf->vkBindBufferMemory(dev, vr_bufVert, vr_bufMemVert, 0);
    if (err != VK_SUCCESS) {
        qFatal("Failed to bind buffer memory: %d", err);
    }
    uint8_t *p;
    err = vdf->vkMapMemory(dev, vr_bufMemVert, 0, memReq.size, 0, reinterpret_cast<void **>(&p));
    if (err != VK_SUCCESS) {
        qFatal("Failed to map buffer memory: %d", err);
    }

    // Copy data to mapped memory, then unmap
    memcpy(p, vertexData, sizeof(vertexData));
    glm::mat4 ident;
    memset(vr_uniformBufInfo, 0, sizeof(vr_uniformBufInfo));
    for (int i = 0; i < concFrameCount; i++) {
        const VkDeviceSize offset = vertexAllocSize + (i * uniformAllocSize);
        memcpy(p + offset, glm::value_ptr(ident), 16 * sizeof(float));
        vr_uniformBufInfo[i].buffer = vr_bufVert;
        vr_uniformBufInfo[i].offset = offset;
        vr_uniformBufInfo[i].range = uniformAllocSize;
    }
    vdf->vkUnmapMemory(dev, vr_bufMemVert);

    // Describe vertex data
    VkVertexInputBindingDescription vertexBindingDesc{};
    memset(&vertexBindingDesc, 0, sizeof(vertexBindingDesc));
    vertexBindingDesc.binding = 0;
    vertexBindingDesc.stride = 5 * sizeof(float);
    vertexBindingDesc.inputRate = VK_VERTEX_INPUT_RATE_VERTEX;
    
    // Describe vertex attributes
    VkVertexInputAttributeDescription vertexAttrDesc[2]{};
    memset(vertexAttrDesc, 0, sizeof(vertexAttrDesc));
    // Position
    vertexAttrDesc[0].location = 0;
    vertexAttrDesc[0].binding = 0;
    vertexAttrDesc[0].format = VK_FORMAT_R32G32_SFLOAT;
    vertexAttrDesc[0].offset = 0;
    // Colour
    vertexAttrDesc[1].location = 1;
    vertexAttrDesc[1].binding = 0;
    vertexAttrDesc[1].format = VK_FORMAT_R32G32B32_SFLOAT;
    vertexAttrDesc[1].offset = 2 * sizeof(float);

    // Describe Pipeline using above structs (which define vertex data and attributes)
    VkPipelineVertexInputStateCreateInfo vertexInputInfo;
    memset(&vertexInputInfo, 0, sizeof(vertexInputInfo));
    vertexInputInfo.sType = VK_STRUCTURE_TYPE_PIPELINE_VERTEX_INPUT_STATE_CREATE_INFO;
    vertexInputInfo.pNext = nullptr;
    vertexInputInfo.flags = 0;
    vertexInputInfo.vertexBindingDescriptionCount = 1;
    vertexInputInfo.pVertexBindingDescriptions = &vertexBindingDesc;
    vertexInputInfo.vertexAttributeDescriptionCount = 2;
    vertexInputInfo.pVertexAttributeDescriptions = vertexAttrDesc;

    // Define descriptor pool with layout
    VkDescriptorPoolSize descPoolSizes = { VK_DESCRIPTOR_TYPE_UNIFORM_BUFFER, uint32_t(concFrameCount) };
    VkDescriptorPoolCreateInfo descPoolInfo;
    memset(&descPoolInfo, 0, sizeof(descPoolInfo));
    descPoolInfo.sType = VK_STRUCTURE_TYPE_DESCRIPTOR_POOL_CREATE_INFO;
    descPoolInfo.maxSets = concFrameCount;
    descPoolInfo.poolSizeCount = 1;
    descPoolInfo.pPoolSizes = &descPoolSizes;

    // Create descriptor pool
    err = vdf->vkCreateDescriptorPool(dev, &descPoolInfo, nullptr, &vr_descPool);
    if (err != VK_SUCCESS) {
        qFatal("Failed to create descriptor pool: %d", err);
    }

    // Define descriptor set layouts for binding and creation
    VkDescriptorSetLayoutBinding layoutBinding{};
    memset(&layoutBinding, 0, sizeof(layoutBinding));
    layoutBinding.binding = 0;
    layoutBinding.descriptorType = VK_DESCRIPTOR_TYPE_UNIFORM_BUFFER;
    layoutBinding.descriptorCount = 1;
    layoutBinding.stageFlags = VK_SHADER_STAGE_VERTEX_BIT;
    layoutBinding.pImmutableSamplers = nullptr;

    VkDescriptorSetLayoutCreateInfo descLayoutInfo{};
    memset(&descLayoutInfo, 0, sizeof(descLayoutInfo));
    descLayoutInfo.sType = VK_STRUCTURE_TYPE_DESCRIPTOR_SET_LAYOUT_CREATE_INFO;
    descLayoutInfo.pNext = nullptr;
    descLayoutInfo.flags = 0;
    descLayoutInfo.bindingCount = 1;
    descLayoutInfo.pBindings = &layoutBinding;

    // Create descriptor set
    err = vdf->vkCreateDescriptorSetLayout(dev, &descLayoutInfo, nullptr, &vr_descSetLayout);
    if (err != VK_SUCCESS) {
        qFatal("Failed to create descriptor set layout: %d", err);
    }

    // Define allocation info for descriptor sets
    VkDescriptorSetAllocateInfo descSetAllocInfo{};
    memset(&descSetAllocInfo, 0, sizeof(descSetAllocInfo));
    descSetAllocInfo.sType = VK_STRUCTURE_TYPE_DESCRIPTOR_SET_ALLOCATE_INFO;
    descSetAllocInfo.pNext = nullptr;
    descSetAllocInfo.descriptorPool = vr_descPool;
    descSetAllocInfo.descriptorSetCount = concFrameCount;
    descSetAllocInfo.pSetLayouts = &vr_descSetLayout;

    // For each possible conccurrent frame...
    for (int i = 0; i < concFrameCount; ++i) {
        // Allocate descriptor set
        err = vdf->vkAllocateDescriptorSets(dev, &descSetAllocInfo, &vr_descSet[i]);
        if (err != VK_SUCCESS) {
            qFatal("Failed to allocate descriptor set: %d", err);
        }

        // Fill descriptor set
        VkWriteDescriptorSet descWrite;
        memset(&descWrite, 0, sizeof(descWrite));
        descWrite.sType = VK_STRUCTURE_TYPE_WRITE_DESCRIPTOR_SET;
        descWrite.dstSet = vr_descSet[i];
        descWrite.descriptorCount = 1;
        descWrite.descriptorType = VK_DESCRIPTOR_TYPE_UNIFORM_BUFFER;
        descWrite.pBufferInfo = &vr_uniformBufInfo[i];
        vdf->vkUpdateDescriptorSets(dev, 1, &descWrite, 0, nullptr);
    }

    // Describe pipeline cache
    VkPipelineCacheCreateInfo pipelineCacheInfo;
    memset(&pipelineCacheInfo, 0, sizeof(pipelineCacheInfo));
    pipelineCacheInfo.sType = VK_STRUCTURE_TYPE_PIPELINE_CACHE_CREATE_INFO;
    pipelineCacheInfo.pNext = nullptr;
    pipelineCacheInfo.flags = 0;
    pipelineCacheInfo.initialDataSize = 0;

    // Create pipeline cache
    err = vdf->vkCreatePipelineCache(dev, &pipelineCacheInfo, nullptr, &vr_pipelineCache);
    if (err != VK_SUCCESS) {
        qFatal("Failed to create pipeline cache: %d", err);
    }

    // Describe pipeline layout
    VkPipelineLayoutCreateInfo pipelineLayoutInfo;
    memset(&pipelineLayoutInfo, 0, sizeof(pipelineLayoutInfo));
    pipelineLayoutInfo.sType = VK_STRUCTURE_TYPE_PIPELINE_LAYOUT_CREATE_INFO;
    pipelineLayoutInfo.pNext = nullptr;
    pipelineLayoutInfo.flags = 0;
    pipelineLayoutInfo.setLayoutCount = 1;
    pipelineLayoutInfo.pSetLayouts = &vr_descSetLayout;
    pipelineLayoutInfo.pushConstantRangeCount = 0;
    pipelineLayoutInfo.pPushConstantRanges = nullptr;

    // Create pipeline layout
    err = vdf->vkCreatePipelineLayout(dev, &pipelineLayoutInfo, nullptr, &vr_pipelineLayout);
    if (err != VK_SUCCESS) {
        qFatal("Failed to create pipeline layout: %d", err);
    }

    // Create shader modules
    VkShaderModule vertShaderModule = createShader("vert.spv");
    VkShaderModule fragShaderModule = createShader("frag.spv");

    // Describe shader stage
    VkPipelineShaderStageCreateInfo shaderStages[2];
    // Vertex shader
    shaderStages[0].sType = VK_STRUCTURE_TYPE_PIPELINE_SHADER_STAGE_CREATE_INFO;
    shaderStages[0].pNext = nullptr;
    shaderStages[0].flags = 0;
    shaderStages[0].stage = VK_SHADER_STAGE_VERTEX_BIT;
    shaderStages[0].module = vertShaderModule;
    shaderStages[0].pName = "main";
    shaderStages[0].pSpecializationInfo = nullptr;
    // Fragment shader
    shaderStages[1].sType = VK_STRUCTURE_TYPE_PIPELINE_SHADER_STAGE_CREATE_INFO;
    shaderStages[1].pNext = nullptr;
    shaderStages[1].flags = 0;
    shaderStages[1].stage = VK_SHADER_STAGE_FRAGMENT_BIT;
    shaderStages[1].module = fragShaderModule;
    shaderStages[1].pName = "main";
    shaderStages[1].pSpecializationInfo = nullptr;

    // Input Assembly
    VkPipelineInputAssemblyStateCreateInfo ia;
    memset(&ia, 0, sizeof(ia));
    ia.sType = VK_STRUCTURE_TYPE_PIPELINE_INPUT_ASSEMBLY_STATE_CREATE_INFO;
    ia.topology = VK_PRIMITIVE_TOPOLOGY_TRIANGLE_LIST;

    // Viewport and Scissor
    // The viewport and scissor will be set dynamically via vkCmdSetViewport/Scissor.
    // This way the pipeline does not need to be touched when resizing the window.
    VkPipelineViewportStateCreateInfo vp;
    memset(&vp, 0, sizeof(vp));
    vp.sType = VK_STRUCTURE_TYPE_PIPELINE_VIEWPORT_STATE_CREATE_INFO;
    vp.viewportCount = 1;
    vp.scissorCount = 1;

    // Rasterization
    VkPipelineRasterizationStateCreateInfo rs;
    memset(&rs, 0, sizeof(rs));
    rs.sType = VK_STRUCTURE_TYPE_PIPELINE_RASTERIZATION_STATE_CREATE_INFO;
    rs.polygonMode = VK_POLYGON_MODE_FILL;
    rs.cullMode = VK_CULL_MODE_NONE; // we want the back face as well
    rs.frontFace = VK_FRONT_FACE_COUNTER_CLOCKWISE;
    rs.lineWidth = 1.0f;

    // Multisampling
    VkPipelineMultisampleStateCreateInfo ms;
    memset(&ms, 0, sizeof(ms));
    ms.sType = VK_STRUCTURE_TYPE_PIPELINE_MULTISAMPLE_STATE_CREATE_INFO;
    // Enable multisampling.
    ms.rasterizationSamples = vkw->sampleCountFlagBits();

    // Depth Stencil
    VkPipelineDepthStencilStateCreateInfo ds;
    memset(&ds, 0, sizeof(ds));
    ds.sType = VK_STRUCTURE_TYPE_PIPELINE_DEPTH_STENCIL_STATE_CREATE_INFO;
    ds.depthTestEnable = VK_TRUE;
    ds.depthWriteEnable = VK_TRUE;
    ds.depthCompareOp = VK_COMPARE_OP_LESS_OR_EQUAL;

    // Color Blending
    VkPipelineColorBlendStateCreateInfo cb;
    memset(&cb, 0, sizeof(cb));
    cb.sType = VK_STRUCTURE_TYPE_PIPELINE_COLOR_BLEND_STATE_CREATE_INFO;
    // no blend, write out all of rgba
    VkPipelineColorBlendAttachmentState att;
    memset(&att, 0, sizeof(att));
    att.colorWriteMask = 0xF;
    cb.attachmentCount = 1;
    cb.pAttachments = &att;

    // Dynamic State
    VkDynamicState dynEnable[2] = { VK_DYNAMIC_STATE_VIEWPORT, VK_DYNAMIC_STATE_SCISSOR };
    VkPipelineDynamicStateCreateInfo dyn;
    memset(&dyn, 0, sizeof(dyn));
    dyn.sType = VK_STRUCTURE_TYPE_PIPELINE_DYNAMIC_STATE_CREATE_INFO;
    dyn.dynamicStateCount = sizeof(dynEnable) / sizeof(VkDynamicState);
    dyn.pDynamicStates = dynEnable;

    // Describe pipeline for creation
    VkGraphicsPipelineCreateInfo pipelineInfo;
    memset(&pipelineInfo, 0, sizeof(pipelineInfo));
    pipelineInfo.sType = VK_STRUCTURE_TYPE_GRAPHICS_PIPELINE_CREATE_INFO;
    pipelineInfo.pNext = nullptr;
    pipelineInfo.flags = 0;
    pipelineInfo.stageCount = 2;
    pipelineInfo.pStages = shaderStages;
    pipelineInfo.pVertexInputState = &vertexInputInfo;
    pipelineInfo.pInputAssemblyState = &ia;
    pipelineInfo.pViewportState = &vp;
    pipelineInfo.pRasterizationState = &rs;
    pipelineInfo.pMultisampleState = &ms;
    pipelineInfo.pDepthStencilState = &ds;
    pipelineInfo.pColorBlendState = &cb;
    pipelineInfo.pDynamicState = &dyn;
    pipelineInfo.layout = vr_pipelineLayout;
    pipelineInfo.renderPass = vkw->defaultRenderPass();
    pipelineInfo.subpass = 0;
    pipelineInfo.basePipelineHandle = VK_NULL_HANDLE;
    pipelineInfo.basePipelineIndex = -1;

    // Create pipeline
    err = vdf->vkCreateGraphicsPipelines(dev, vr_pipelineCache, 1, &pipelineInfo, nullptr, &vr_pipeline);
    if (err != VK_SUCCESS) {
        qFatal("Failed to create graphics pipeline: %d", err);
    }

    if (vertShaderModule) {
        vdf->vkDestroyShaderModule(dev, vertShaderModule, nullptr);
    }
    if (fragShaderModule) {
        vdf->vkDestroyShaderModule(dev, fragShaderModule, nullptr);
    }
}

void VKRenderer::initSwapChainResources() {
    vm4_proj = vkw->clipCorrectionMatrix();
    const QSize vkwSize = vkw->swapChainImageSize();
    vm4_proj.perspective(45.0f, (float)vkwSize.width() / (float)vkwSize.height(), 0.1f, 100.0f);
    // m4_proj = glm::mat4(vm4_proj.transposed().constData());
}

void VKRenderer::releaseSwapChainResources() {
    // TODO releaseSwapChainResources
}

/**
 * @brief Release all Vulkan resources allocated by this object.
 *
 * This function should be called when the renderer is no longer needed.
 * It will release all Vulkan resources allocated by the renderer,
 * including pipelines, pipeline layouts, pipeline caches, descriptor
 * set layouts, descriptor pools, buffers, and buffer memory.
 *
 * Note that this function does not release the Vulkan instance or
 * physical device, as these are owned by the QVulkanWindow.
 */
void VKRenderer::releaseResources() {
    if (vr_pipeline) {
        vdf->vkDestroyPipeline(dev, vr_pipeline, nullptr);
    }
    if (vr_pipelineLayout) {
        vdf->vkDestroyPipelineLayout(dev, vr_pipelineLayout, nullptr);
    }
    if (vr_pipelineCache) {
        vdf->vkDestroyPipelineCache(dev, vr_pipelineCache, nullptr);
    }
    if (vr_descSetLayout) {
        vdf->vkDestroyDescriptorSetLayout(dev, vr_descSetLayout, nullptr);
    }
    if (vr_descPool) {
        vdf->vkDestroyDescriptorPool(dev, vr_descPool, nullptr);
    }
    if (vr_buf) {
        vdf->vkDestroyBuffer(dev, vr_buf, nullptr);
    }
    if (vr_bufMem) {
        vdf->vkFreeMemory(dev, vr_bufMem, nullptr);
    }
}

VkShaderModule VKRenderer::createShader(const std::string &name) {
    std::ifstream file(name, std::ios::ate | std::ios::binary);
    if (!file.is_open()) {
        throw std::runtime_error("Failed to open shader file: " + name);
    }
    std::stringstream buffer;
    buffer << file.rdbuf();
    std::string shaderSource = buffer.str();
    file.close();

    VkShaderModuleCreateInfo createInfo = {};
    memset(&createInfo, 0, sizeof(createInfo));
    createInfo.sType = VK_STRUCTURE_TYPE_SHADER_MODULE_CREATE_INFO;
    createInfo.pNext = nullptr;
    createInfo.flags = 0;
    createInfo.codeSize = shaderSource.size();
    createInfo.pCode = reinterpret_cast<const uint32_t *>(shaderSource.c_str());
    
    VkShaderModule shaderModule;
    VkResult err = vdf->vkCreateShaderModule(dev, &createInfo, nullptr, &shaderModule);
    if (err != VK_SUCCESS) {
        qFatal("Failed to create shader module: %d", err);
    }

    return shaderModule;
}

void VKRenderer::startNextFrame() {
    VkResult err;
    VkCommandBuffer commandBuffer = vkw->currentCommandBuffer();
    const QSize vkwSize = vkw->swapChainImageSize();

    VkClearColorValue clearColor = {0.0f, 0.0f, 0.0f, 1.0f};
    VkClearDepthStencilValue clearDepthStencil = {1.0f, 0};
    VkClearValue clearValues[3];
    memset(clearValues, 0, sizeof(clearValues));
    clearValues[0].color = clearColor;
    clearValues[1].depthStencil = clearDepthStencil;
    clearValues[2].color = clearColor;

    VkRenderPassBeginInfo renderPassInfo = {};
    memset(&renderPassInfo, 0, sizeof(renderPassInfo));
    renderPassInfo.sType = VK_STRUCTURE_TYPE_RENDER_PASS_BEGIN_INFO;
    renderPassInfo.pNext = nullptr;
    renderPassInfo.renderPass = vkw->defaultRenderPass();
    renderPassInfo.framebuffer = vkw->currentFramebuffer();
    renderPassInfo.renderArea.extent.width = vkwSize.width();
    renderPassInfo.renderArea.extent.height = vkwSize.height();
    renderPassInfo.renderArea.offset = {0, 0};
    renderPassInfo.clearValueCount = (vkw->sampleCountFlagBits() > VK_SAMPLE_COUNT_1_BIT) ? 3 : 2;
    renderPassInfo.pClearValues = clearValues;
    vdf->vkCmdBeginRenderPass(commandBuffer, &renderPassInfo, VK_SUBPASS_CONTENTS_INLINE);

    quint8 *p;
    err = vdf->vkMapMemory(dev, vr_bufMem, vr_uniformBufInfo[vkw->currentFrame()].offset, UNIFORM_DATA_SIZE, 0, reinterpret_cast<void **>(&p));
    if (err != VK_SUCCESS) {
        qFatal("Failed to map memory for vertex buffer: %d", err);
    }
    QMatrix4x4 m = vm4_proj;
    m.rotate(0.0f, 0, 1, 0);
    memcpy(p, &m, sizeof(m));
    vdf->vkUnmapMemory(dev, vr_bufMem);

    vdf->vkCmdBindPipeline(commandBuffer, VK_PIPELINE_BIND_POINT_GRAPHICS, vr_pipeline);
    vdf->vkCmdBindDescriptorSets(commandBuffer, VK_PIPELINE_BIND_POINT_GRAPHICS, vr_pipelineLayout, 0, 1, &vr_descSet[vkw->currentFrame()], 0, nullptr);
    VkDeviceSize vr_offset = 0;
    vdf->vkCmdBindVertexBuffers(commandBuffer, 0, 1, &vr_buf, &vr_offset);
    vdf->vkCmdBindIndexBuffer(commandBuffer, vr_buf, 0, VK_INDEX_TYPE_UINT32);

    VkViewport viewport;
    memset(&viewport, 0, sizeof(viewport));
    viewport.width = static_cast<float>(vkwSize.width());
    viewport.height = static_cast<float>(vkwSize.height());
    viewport.minDepth = 0.0f;
    viewport.maxDepth = 1.0f;
    vdf->vkCmdSetViewport(commandBuffer, 0, 1, &viewport);

    VkRect2D scissor;
    memset(&scissor, 0, sizeof(scissor));
    scissor.extent.width = viewport.width;
    scissor.extent.height = viewport.height;
    vdf->vkCmdSetScissor(commandBuffer, 0, 1, &scissor);

    vdf->vkCmdDrawIndexed(commandBuffer, 6, 1, 0, 0, 0);
    vdf->vkCmdEndRenderPass(commandBuffer);

    vkw->frameReady();
    vkw->requestUpdate();
}<|MERGE_RESOLUTION|>--- conflicted
+++ resolved
@@ -39,8 +39,6 @@
     cleanup();
 }
 
-<<<<<<< HEAD
-=======
 void VKWindow::cleanup() {
     fwModel->waitForFinished();
     changeModes(true);
@@ -752,7 +750,6 @@
     std::cout << "Frag Shader: " << cfg->frag << std::endl;
 }
 
->>>>>>> 90659af4
 static inline VkDeviceSize aligned(VkDeviceSize v, VkDeviceSize byteAlign)
 {
     return (v + byteAlign - 1) & ~(byteAlign - 1);
