/**
 * programVK.cpp
 *
 *    Created on: Oct 21, 2013
 *   Last Update: Oct 21, 2024
 *  Orig. Author: Wade Burch (braernoch.dev@gmail.com)
 * 
 *  Copyright 2013,2023,2024 Wade Burch (GPLv3)
 * 
 *  This file is part of atomix.
 * 
 *  atomix is free software: you can redistribute it and/or modify it under the
 *  terms of the GNU General Public License as published by the Free Software 
 *  Foundation, either version 3 of the License, or (at your option) any later 
 *  version.
 * 
 *  atomix is distributed in the hope that it will be useful, but WITHOUT ANY 
 *  WARRANTY; without even the implied warranty of MERCHANTABILITY or FITNESS 
 *  FOR A PARTICULAR PURPOSE. See the GNU General Public License for more details.
 * 
 *  You should have received a copy of the GNU General Public License along with 
 *  atomix. If not, see <https://www.gnu.org/licenses/>.
 */

#include "programVK.hpp"


/**
 * Default Constructor.
 */
ProgramVK::ProgramVK() {
}

/**
 * Default Destructor.
 */
ProgramVK::~ProgramVK() {
    cleanup();
}

void ProgramVK::cleanup() {
    // destruct models
    for (auto &model : p_models) {
        // renders
        for (auto &render : model->renders) {
            this->p_vdf->vkDestroyPipeline(this->p_dev, render->pipeline, nullptr);
            delete render;
        }
        
        // pipeline layouts
        delete model->pipeInfo;
        
        delete model;
    }

    // shaders
    for (auto &shader : this->p_shaderModules) {
        this->p_vdf->vkDestroyShaderModule(this->p_dev, shader, nullptr);
    }
    for (auto &shader : this->p_registeredShaders) {
        delete shader;
    }

    // desc sets
    for (auto &descLayout : this->p_setLayouts) {
        this->p_vdf->vkDestroyDescriptorSetLayout(this->p_dev, descLayout, nullptr);
    }
    for (int i = 0; i < this->p_descSets.size(); i++) {
        for (auto &buf : this->p_uniformBuffers[i]) {
            this->p_vdf->vkDestroyBuffer(this->p_dev, buf, nullptr);
        }
        for (auto &mem : this->p_uniformBuffersMemory[i]) {
            this->p_vdf->vkFreeMemory(this->p_dev, mem, nullptr);
        }
    }
    this->p_uniformBufferMappings.clear();

    // buffers
    for (auto &buf : this->p_buffers) {
        this->p_vdf->vkDestroyBuffer(this->p_dev, buf, nullptr);
    }
    for (auto &mem : this->p_buffersMemory) {
        this->p_vdf->vkFreeMemory(this->p_dev, mem, nullptr);
    }
    for (auto &info : this->p_buffersInfo) {
        delete info;
    }

    // descriptor pool
    this->p_vdf->vkDestroyDescriptorPool(this->p_dev, this->p_descPool, nullptr);

    // global pipeline objects
    this->p_vdf->vkDestroyPipeline(this->p_dev, this->p_fragmentOutput, nullptr);
    this->p_vdf->vkDestroyPipelineCache(this->p_dev, this->p_pipeCache, nullptr);

    // pipeline layouts
    for (auto &pipeLayout : p_pipeLayouts) {
        this->p_vdf->vkDestroyPipelineLayout(this->p_dev, pipeLayout, nullptr);
    }
}

void ProgramVK::setInstance(AtomixDevice *atomixDevice) {
    p_dev = atomixDevice->device;
    p_phydev = atomixDevice->physicalDevice;
    p_vkw = atomixDevice->window;
    p_vi = p_vkw->vulkanInstance();
    p_vdf = p_vi->deviceFunctions(p_dev);
    p_vf = p_vi->functions();
}

/**
 * Associate a shader source file with the program as a Shader object.
 * This will populate the Shader with its std::string-parsed source, but init()
 * must still be called to compile and attach the shader to the program.
 *
 * This function will return 0 upon error and automatically remove the
 * failed shader from the program's list of Shaders.
 * @param fName - std::string representation of the shader filename
 * @param type - GLEW-defined constant, one of: GL_*_SHADER, where * is
 *               VERTEX, FRAGMENT, GEOMETRY, or COMPUTE
 * @return true on success or false on error
 */
bool ProgramVK::addShader(const std::string &fName, VKuint type) {
    bool validFile = false;
    std::string fileLoc;
    
    if (fName.find('/') == std::string::npos) {
        fileLoc = atomixFiles.shaders() + fName;
    } else {
        fileLoc = fName;
    }

    Shader *shader = new Shader(fileLoc, type);

    for (auto &s : this->p_registeredShaders) {
        if (s->getName() == shader->getName()) {
            std::cout << "Shader already registered: " << fName << std::endl;
            delete shader;
            return false;
        }
    }

    if (!shader->isValidFile()) {
        delete shader;
        std::cout << "Failed to add shader source: " << fName << std::endl;
    } else {
        shader->setId(this->p_registeredShaders.size());
        this->p_registeredShaders.push_back(shader);
        validFile = true;
        this->stage = 1;
    }

    return validFile;
}


/**
 * Associate N shader source files with the program as Shader objects.
 * This will populate the Shaders with their std::string-parsed sources, but init()
 * must still be called to compile and attach the shader(s) to the program.
 *
 * @param fList - vector of std::strings representing the shader filenames
 * @param type - GLEW-defined constant, one of: GL_*_SHADER, where * is
 *               VERTEX, FRAGMENT, GEOMETRY, or COMPUTE
 * @return 0 on success or the number of errors on failure
 */
int ProgramVK::addAllShaders(std::vector<std::string> *fList, VKuint type) {
    int errors = fList->size();
    VKuint shID, shIdx = 0;
    
    for (auto &fName : *fList) {
        bool validFile = addShader(fName, type);
    
        if (validFile) {
            errors--;
        } else {
            std::cout << "Failed to add shader source." << std::endl;
        }
    }

    return errors;
}

bool ProgramVK::compileShader(Shader *shader) {
    bool compiled = shader->compile(VK_SPIRV_VERSION);
    
    if (compiled) {
        this->p_compiledShaders.push_back(shader);
        this->p_mapShaders[shader->getName()] = this->p_compiledShaders.size() - 1;
    } else {
        std::cout << "Failed to compile shader. Deleting shader..." << std::endl;
        delete shader;
    }
    
    bool reflected = shader->reflect();
    if (!reflected) {
        std::cout << "Failed to reflect shader. Deleting shader..." << std::endl;
        delete shader;
    }

    return compiled && reflected;
}

/**
 * Compile all shaders that have been added with addShader() or
 * addAllShaders().  This function will return the number of errors
 * encountered during compilation.
 *
 * @return number of errors, or 0 if all shaders compiled successfully
 */
int ProgramVK::compileAllShaders() {
    int errors = this->p_registeredShaders.size();

    std::erase_if(this->p_registeredShaders, [this](Shader *s) { return !this->compileShader(s); });

    errors -= this->p_registeredShaders.size();

    for (int i = 0; i < this->p_registeredShaders.size(); i++) {
        assert (this->p_registeredShaders[i]->getId() == this->p_compiledShaders[i]->getId());
    }

    for (auto &s : this->p_compiledShaders) {
        s->setStageIdx(this->createShaderStage(s));
    }

    return errors;
}

VkShaderModule& ProgramVK::createShaderModule(Shader *shader) {
    if (!shader->isValidReflect()) {
        throw std::runtime_error("Shader not reflected: " + shader->getName());
    }

    VkShaderModuleCreateInfo moduleCreateInfo{};
    moduleCreateInfo.sType = VK_STRUCTURE_TYPE_SHADER_MODULE_CREATE_INFO;
    moduleCreateInfo.codeSize = shader->getLengthCompiled() * sizeof(uint32_t);
    moduleCreateInfo.pCode = shader->getSourceCompiled();

    this->p_shaderModules.push_back({});
    VkShaderModule &shaderModule = this->p_shaderModules.back();
    err = p_vdf->vkCreateShaderModule(p_dev, &moduleCreateInfo, nullptr, &shaderModule);
    if (err != VK_SUCCESS) {
        throw std::runtime_error("Failed to create shader module: " + std::to_string(err));
    }

    return shaderModule;
}

VKuint ProgramVK::createShaderStage(Shader *s) {
    VkShaderStageFlagBits stage = (s->getType() == GL_VERTEX_SHADER) ? VK_SHADER_STAGE_VERTEX_BIT : VK_SHADER_STAGE_FRAGMENT_BIT;

    VKuint stageIdx = this->p_shaderStages.size();
    this->p_shaderStages.push_back({});
    VkPipelineShaderStageCreateInfo *shaderStage = &this->p_shaderStages.back();
    shaderStage->sType = VK_STRUCTURE_TYPE_PIPELINE_SHADER_STAGE_CREATE_INFO;
    shaderStage->stage = stage;
    shaderStage->module = createShaderModule(s);
    shaderStage->pName = "main";

    return stageIdx;
}

void ProgramVK::addUniformsAndPushConstants() {
    std::vector<VKuint> sets;
    std::vector<VKuint> bindings;
    std::vector<VKuint> sizes;
    std::set<std::string> names;

    for (const auto &s : this->p_compiledShaders) {
        if (s->getType() == GL_VERTEX_SHADER) {
            for (const auto &uni : s->getUniforms()) {
                if (this->p_mapDescriptors.find(uni.name) == this->p_mapDescriptors.end()) {
                    names.insert(uni.name);
                }
            }
        }
    }
    
    // Descriptor Pool
    VKuint setCount = names.size();
    createDescriptorPool(setCount);
    this->p_descSets.resize(MAX_FRAMES_IN_FLIGHT);
    this->p_uniformBuffers.resize(MAX_FRAMES_IN_FLIGHT);
    this->p_uniformBuffersMemory.resize(MAX_FRAMES_IN_FLIGHT);
    this->p_uniformBufferMappings.resize(MAX_FRAMES_IN_FLIGHT);
    for (int i = 0; i < MAX_FRAMES_IN_FLIGHT; i++) {
        this->p_descSets[i].resize(setCount, {});
        this->p_uniformBuffers[i].resize(setCount, {});
        this->p_uniformBuffersMemory[i].resize(setCount, {});
        this->p_uniformBufferMappings[i].resize(setCount, {});
    }

    // Uniform Buffers and Push Constants
    for (const auto &s : this->p_compiledShaders) {
        if (s->getType() == GL_VERTEX_SHADER) {
            for (const auto &uni : s->getUniforms()) {
                if (this->p_mapDescriptors.find(uni.name) == this->p_mapDescriptors.end()) {
                    VKuint j = this->p_setLayouts.size();

                    sets.push_back(uni.set);
                    bindings.push_back(uni.binding);
                    sizes.push_back(uni.size);

                    this->p_mapDescriptors[uni.name] = j;
                    assert(this->p_setLayouts.size() == j);
                    
                    // Create a descriptor set layout
                    s->addDescIdx(j);
                    createDescriptorSetLayout(uni.set, uni.binding);
                    
                    // Create a uniform buffer with persistent mapping
                    for (int i = 0; i < MAX_FRAMES_IN_FLIGHT; i++) {
                        createBuffer(uni.size, VK_BUFFER_USAGE_UNIFORM_BUFFER_BIT, (VK_MEMORY_PROPERTY_HOST_VISIBLE_BIT | VK_MEMORY_PROPERTY_HOST_COHERENT_BIT), this->p_uniformBuffers[i][j], this->p_uniformBuffersMemory[i][j]);
                        this->p_vdf->vkMapMemory(this->p_dev, this->p_uniformBuffersMemory[i][j], 0, uni.size, 0, &this->p_uniformBufferMappings[i][j]);
                    }

                    std::cout << "Uniform '" << uni.name << "' [" << "set: " << uni.set << ", binding: " << uni.binding << ", size: " << uni.size << "] added to program.\n";
                } else {
                    // std::cout << "Uniform " << uni.name << " already exists in program.\n";
                }
            }
            for (const auto &push : s->getPushConstants()) {
                // Create a push constant
                if (this->p_mapPushConsts.find(push.name) == this->p_mapPushConsts.end()) {
                    VKuint j = this->p_pushConsts.size();
                    this->p_mapPushConsts[push.name] = j;
                    s->setPushIdx(j);
                    this->p_pushConstRanges.push_back({});
                    
                    VkPushConstantRange *pcr = &this->p_pushConstRanges.back();
                    pcr->stageFlags = VK_SHADER_STAGE_VERTEX_BIT;
                    pcr->offset = 0;
                    pcr->size = push.size;
                    this->p_pushConsts.push_back(std::pair<uint64_t, void *>(push.size, nullptr));

                    std::cout << "Push constant '" << push.name << "' [" << "size: " << push.size << "] added to program.\n";
                } else {
                    // std::cout << "Push constant " << push.name << " already exists in program.\n";
                }
            }
        }
    }

    // Descriptor Sets
    for (int i = 0; i < setCount; i++) {
        createDescriptorSets(sets[i], bindings[i], sizes[i]);
    }

    definePipeLayouts();
}

VKuint ProgramVK::addModel(ModelCreateInfo &info) {
    assert(this->p_mapDescriptors.size());
    ModelInfo *model;
    VKuint idx = p_models.size();

    printInfo(&info);

    // Check for existing model and add if it doesn't exist
    const auto [it, success] = p_mapModels.insert({info.name, idx});
    if (!success) {
        std::cout << "Model already exists. Updating model " << info.name << "..." << std::endl;
        model = p_models[it->second];

        // TODO: Handle old model data
        return -1;
    } else {
        model = new ModelInfo{};
        model->id = idx;
        model->name = info.name;
        p_models.push_back(model);
        p_mapModels[info.name] = model->id;
    }

    // Shaders
    model->valid.shaders = true;
    model->valid.uniforms = true;

    // Buffers: VBO
    for (auto &vbo : info.vbos) {
        idx = this->p_buffers.size();
        p_mapBuffers[vbo->name] = idx;
        p_mapBufferToModel[vbo->name] = model->id;
        this->p_buffers.push_back(VkBuffer{});
        this->p_buffersMemory.push_back(VkDeviceMemory{});
        this->p_buffersInfo.push_back(new BufferCreateInfo(*vbo));
        this->p_buffersInfo[idx]->id = idx;
        model->vbos.push_back(idx);
        if (vbo->data) {
            this->stageAndCopyBuffer(this->p_buffers.back(), this->p_buffersMemory.back(), BufferType::VERTEX, vbo->size, vbo->data);
            model->valid.vbo = true;
        }
    }
    this->defineBufferAttributes(info, model);

    // Buffers: IBO
    idx = this->p_buffers.size();
    p_mapBuffers[info.ibo->name] = idx;
    p_mapBufferToModel[info.ibo->name] = model->id;
    this->p_buffers.push_back(VkBuffer{});
    this->p_buffersMemory.push_back(VkDeviceMemory{});
    this->p_buffersInfo.push_back(new BufferCreateInfo(*info.ibo));
    this->p_buffersInfo[idx]->id = idx;
    model->ibo = idx;
    if (info.ibo->data) {
        this->stageAndCopyBuffer(this->p_buffers.back(), this->p_buffersMemory.back(), BufferType::INDEX, info.ibo->size, info.ibo->data);
        model->valid.ibo = true;
    }

    // Pipeline Model Setup
    this->pipelineModelSetup(info, model);
    if (!info.pushConstant.empty()) {
        VKuint pcrIdx = this->p_mapPushConsts[info.pushConstant];
        model->pipeLayouts.push_back(pcrIdx + 1);
    } else {
        model->pipeLayouts.push_back(0);
    }

    std::vector<VKuint> indexCount;
    for (int i = 0; i < info.offsets.size(); i++) {
        VKuint end = 0;
        if (i < info.offsets.size() - 1) {
            end = info.offsets[i+1].offset;
        } else {
            end = info.ibo->count;
        }
        indexCount.push_back(end - info.offsets[i].offset);
    }

    // Populate Renders
    for (int i = 0; i < info.offsets.size(); i++) {
        OffsetInfo &off = info.offsets[i];
        model->renders.push_back(new RenderInfo{});
        RenderInfo *render = model->renders.back();
        
        for (auto &vIdx : info.bufferCombos[off.bufferComboIndex]) {
            render->vbos.push_back(vIdx);
        }
        render->vboOffsets.resize(model->vbos.size(), 0);
        
        render->iboOffset = off.offset;
        render->indexCount = indexCount[i];
        
        if (info.pushConstant.empty()) {
            render->pushConst = -1;
            render->pipeLayoutIndex = 0;
        } else {
            VKuint pcrIdx = this->p_mapPushConsts[info.pushConstant];
            render->pushConst = pcrIdx;
            render->pipeLayoutIndex = 0;
        }
        
        // Not all platforms support libraries
        if (p_libEnabled) {
            /* // Final Pipelines for Renders (Libraries)
            this->createPipeFromLibraries(render,
                                            model->pipeInfo->pipeLib->vertexInput[off.topologyIndex],
                                            model->pipeInfo->pipeLib->preRasterization[off.vertShaderIndex],
                                            model->pipeInfo->pipeLib->fragmentShader[off.fragShaderIndex]); */
        } else {
            // Final Pipelines for Renders (Full PSO)
            VKuint vs = this->getShaderFromName(info.vertShaders[off.vertShaderIndex])->getStageIdx();
            VKuint fs = this->getShaderFromName(info.fragShaders[off.fragShaderIndex])->getStageIdx();
            this->createPipeline(render, model, vs, fs, off.bufferComboIndex, off.topologyIndex);
        }
    }
    for (auto &prog : info.programs) {
        model->programs = info.programs;
    }
    model->activePrograms.clear();
    model->valid.renders = true;

    printModel(model);

    if (model->valid.validate()) {
        std::cout << "Model validated: " << info.name << std::endl;
    } else {
        std::cout << "Model not validated: " << info.name << std::endl;
    }

    return model->id;
}

bool ProgramVK::activateModel(const std::string &name) {
    VKuint id = getModelIdFromName(name);
    bool success = false;

    if (this->p_models[id]->valid.validate()) {
        if (success = p_activeModels.insert(id).second) {
            std::cout << "Model validated and added to active models: " << name << std::endl;
            p_models[id]->activePrograms.insert(0);
        } else {
            std::cout << "Model already added to active models: " << name << std::endl;
        }
    } else {
        std::cout << "Model not validated and not added to active models: " << name << std::endl;
        success = false;
    }
    
    return success;
}

bool ProgramVK::addModelProgram(const std::string &name, VKuint program) {
    VKuint id = getModelIdFromName(name);
    
    return p_activeModels.contains(id) && p_models[id]->activePrograms.insert(program).second;
}

bool ProgramVK::removeModelProgram(const std::string &name, VKuint program) {
    VKuint id = getModelIdFromName(name);
    
    return p_activeModels.contains(id) && p_models[id]->activePrograms.erase(program);
}

bool ProgramVK::clearModelPrograms(const std::string &name) {
    VKuint id = getModelIdFromName(name);
    bool success = false;

    if (p_activeModels.contains(id)) {
        p_models[id]->activePrograms.clear();
        success = true;
    }
    
    return success;
}

bool ProgramVK::deactivateModel(const std::string &name) {
    VKuint id = getModelIdFromName(name);
    bool success = false;

    if (p_activeModels.contains(id)) {
        p_models[id]->activePrograms.clear();
        success = (p_activeModels.erase(id) > 0);
    }

    return success;
}

void ProgramVK::createPipelineCache() {
    VkPipelineCacheCreateInfo pipelineCacheCreateInfo{};
    pipelineCacheCreateInfo.sType = VK_STRUCTURE_TYPE_PIPELINE_CACHE_CREATE_INFO;
    pipelineCacheCreateInfo.flags = 0;
    pipelineCacheCreateInfo.pNext = nullptr;
    pipelineCacheCreateInfo.initialDataSize = 0;
    pipelineCacheCreateInfo.pInitialData = nullptr;

    err = p_vdf->vkCreatePipelineCache(p_dev, &pipelineCacheCreateInfo, nullptr, &p_pipeCache);
    if (err != VK_SUCCESS) {
        throw std::runtime_error("Failed to create pipeline cache: " + std::to_string(err));
    }
}

void ProgramVK::savePipelineToCache() {
    std::cout << "Saving pipeline to cache..." << std::endl;

    err = p_vdf->vkGetPipelineCacheData(p_dev, p_pipeCache, nullptr, nullptr);
    if (err != VK_SUCCESS) {
        throw std::runtime_error("Failed to get pipeline cache data: " + std::to_string(err));
    }
}

void ProgramVK::loadPipelineFromCache() {
    std::cout << "Loading pipeline from cache..." << std::endl;

}

/**
 * Initializes the program. Then initializes, loads, and compiles all shaders
 * associated with the ProgramVK object.
 */
bool ProgramVK::init() {
    int numShaders = this->p_registeredShaders.size();

    if (!numShaders || !stage) {
        std::cout << "No shader files associated with program. Aborting..." << std::endl;
        return false;
    }

    // Link Command Pool, Queue, and Render Pass to Qt defaults
    this->p_cmdpool = this->p_vkw->graphicsCommandPool();
    this->p_queue = this->p_vkw->graphicsQueue();
    this->p_renderPass = this->p_vkw->defaultRenderPass();

    // Process registered shaders
    compileAllShaders();
    addUniformsAndPushConstants();

    // Init pipeline cache and global setup
    createPipelineCache();
    this->pipelineGlobalSetup();

    this->stage = 2;

    return true;
}

QueueFamilyIndices ProgramVK::findQueueFamilies(VkPhysicalDevice device) {
    QueueFamilyIndices indices;

    uint32_t queueFamilyCount = 0;
    this->p_vf->vkGetPhysicalDeviceQueueFamilyProperties(device, &queueFamilyCount, nullptr);
    std::vector<VkQueueFamilyProperties> queueFamilies(queueFamilyCount);
    this->p_vf->vkGetPhysicalDeviceQueueFamilyProperties(device, &queueFamilyCount, queueFamilies.data());

    int i = 0;
    for (const auto &queueFamily : queueFamilies) {
        if (queueFamily.queueFlags & VK_QUEUE_GRAPHICS_BIT) {
            indices.graphicsFamily = i;
            break;
        }
        i++;
    }

    return indices;
}

void ProgramVK::createRenderPass() {
    VkAttachmentDescription2 colorAttachment{};
    colorAttachment.sType = VK_STRUCTURE_TYPE_ATTACHMENT_DESCRIPTION_2;
    colorAttachment.format = this->p_vkw->colorFormat();
    colorAttachment.samples = VK_SAMPLE_COUNT_1_BIT;
    colorAttachment.loadOp = VK_ATTACHMENT_LOAD_OP_CLEAR;
    colorAttachment.storeOp = VK_ATTACHMENT_STORE_OP_STORE;
    colorAttachment.stencilLoadOp = VK_ATTACHMENT_LOAD_OP_DONT_CARE;
    colorAttachment.stencilStoreOp = VK_ATTACHMENT_STORE_OP_DONT_CARE;
    colorAttachment.initialLayout = VK_IMAGE_LAYOUT_UNDEFINED;
    colorAttachment.finalLayout = VK_IMAGE_LAYOUT_PRESENT_SRC_KHR;

    VkAttachmentReference2 colorAttachmentRef{};
    colorAttachmentRef.sType = VK_STRUCTURE_TYPE_ATTACHMENT_REFERENCE_2;
    colorAttachmentRef.attachment = 0;
    colorAttachmentRef.layout = VK_IMAGE_LAYOUT_COLOR_ATTACHMENT_OPTIMAL;

    VkSubpassDescription2 subpass{};
    subpass.sType = VK_STRUCTURE_TYPE_SUBPASS_DESCRIPTION_2;
    subpass.pipelineBindPoint = VK_PIPELINE_BIND_POINT_GRAPHICS;
    subpass.colorAttachmentCount = 1;
    subpass.pColorAttachments = &colorAttachmentRef;

    VkRenderPassCreateInfo2 renderPassInfo{};
    renderPassInfo.sType = VK_STRUCTURE_TYPE_RENDER_PASS_CREATE_INFO_2;
    renderPassInfo.attachmentCount = 1;
    renderPassInfo.pAttachments = &colorAttachment;
    renderPassInfo.subpassCount = 1;
    renderPassInfo.pSubpasses = &subpass;

    if ((this->p_vdf->vkCreateRenderPass2(this->p_dev, &renderPassInfo, nullptr, &this->p_renderPass)) != VK_SUCCESS) {
        throw std::runtime_error("Failed to create render pass!");
    }
}

void ProgramVK::definePipeLayouts() {
    
    // Define pipeline layout with no push constants
    VkPipelineLayoutCreateInfo lay{};
    lay.sType = VK_STRUCTURE_TYPE_PIPELINE_LAYOUT_CREATE_INFO;
    lay.setLayoutCount = this->p_setLayouts.size();
    lay.pSetLayouts = this->p_setLayouts.data();
    lay.pushConstantRangeCount = 0;
    lay.pPushConstantRanges = VK_NULL_HANDLE;

    this->p_pipeLayouts.push_back({});
    if (this->p_vdf->vkCreatePipelineLayout(this->p_dev, &lay, nullptr, &this->p_pipeLayouts.back()) != VK_SUCCESS) {
        throw std::runtime_error("Failed to create pipeline layout!");
    }

    // Define pipeline layout with push constants, one layout per push constant
    for (auto &pcr : this->p_pushConstRanges) {
        VkPipelineLayoutCreateInfo lay{};
        lay.sType = VK_STRUCTURE_TYPE_PIPELINE_LAYOUT_CREATE_INFO;
        lay.setLayoutCount = this->p_setLayouts.size();
        lay.pSetLayouts = this->p_setLayouts.data();
        lay.pushConstantRangeCount = 1;
        lay.pPushConstantRanges = &pcr;

        this->p_pipeLayouts.push_back({});
        if (this->p_vdf->vkCreatePipelineLayout(this->p_dev, &lay, nullptr, &this->p_pipeLayouts.back()) != VK_SUCCESS) {
            throw std::runtime_error("Failed to create pipeline layout!");
        }
    }
    
}

void ProgramVK::pipelineModelSetup(ModelCreateInfo &info, ModelInfo *m) {
    m->pipeInfo = new ModelPipelineInfo{};

    // For each topology
    for (auto &topology : info.topologies) {
        // Input Assembly
        m->pipeInfo->iaCreates.push_back({});
        VkPipelineInputAssemblyStateCreateInfo *ia = &m->pipeInfo->iaCreates.back();
        ia->sType = VK_STRUCTURE_TYPE_PIPELINE_INPUT_ASSEMBLY_STATE_CREATE_INFO;
        ia->topology = topology;
        ia->primitiveRestartEnable = VK_FALSE;
        ia->flags = 0;
        ia->pNext = nullptr;
    }

    // Vertex Input Info
    for (const auto &attr : m->attributes) {
        m->pipeInfo->vboCreates.push_back({});
        VkPipelineVertexInputStateCreateInfo *vboCreate = &m->pipeInfo->vboCreates.back();
        vboCreate->sType = VK_STRUCTURE_TYPE_PIPELINE_VERTEX_INPUT_STATE_CREATE_INFO;
        vboCreate->vertexBindingDescriptionCount = attr->bindings.size();
        vboCreate->vertexAttributeDescriptionCount = attr->attributes.size();
        vboCreate->pVertexBindingDescriptions = attr->bindings.data();
        vboCreate->pVertexAttributeDescriptions = attr->attributes.data();
        vboCreate->flags = 0;
        vboCreate->pNext = nullptr;
    }
}

void ProgramVK::pipelineGlobalSetup() {
    // Viewport and Scissor
    memset(&this->p_pipeInfo.vp, 0, sizeof(this->p_pipeInfo.vp));
    this->p_pipeInfo.vp.sType = VK_STRUCTURE_TYPE_PIPELINE_VIEWPORT_STATE_CREATE_INFO;
    this->p_pipeInfo.vp.viewportCount = 1;
    this->p_pipeInfo.vp.scissorCount = 1;

    // Tessellation
    memset(&this->p_pipeInfo.ts, 0, sizeof(this->p_pipeInfo.ts));
    this->p_pipeInfo.ts.sType = VK_STRUCTURE_TYPE_PIPELINE_TESSELLATION_STATE_CREATE_INFO;
    this->p_pipeInfo.ts.patchControlPoints = 0;
    this->p_pipeInfo.ts.flags = 0;

    // Dynamic State (in place of above viewport and scissor)
    memset(&this->p_pipeInfo.dyn, 0, sizeof(this->p_pipeInfo.dyn));
    this->p_pipeInfo.dyn.sType = VK_STRUCTURE_TYPE_PIPELINE_DYNAMIC_STATE_CREATE_INFO;
    this->p_pipeInfo.dyn.dynamicStateCount = sizeof(this->p_pipeInfo.dynStates) / sizeof(VkDynamicState);
    this->p_pipeInfo.dyn.pDynamicStates = this->p_pipeInfo.dynStates;

    // Rasterization
    this->p_pipeInfo.rsCreate.sType = VK_STRUCTURE_TYPE_PIPELINE_RASTERIZATION_STATE_CREATE_INFO;
    this->p_pipeInfo.rsCreate.pNext = nullptr;
    this->p_pipeInfo.rsCreate.flags = 0;
    this->p_pipeInfo.rsCreate.polygonMode = VK_POLYGON_MODE_FILL;
    this->p_pipeInfo.rsCreate.cullMode = VK_CULL_MODE_BACK_BIT;  // VK_CULL_MODE_BACK_BIT or VK_CULL_MODE_NONE
    this->p_pipeInfo.rsCreate.frontFace = VK_FRONT_FACE_COUNTER_CLOCKWISE;
    this->p_pipeInfo.rsCreate.lineWidth = 1.0f;
    this->p_pipeInfo.rsCreate.rasterizerDiscardEnable = VK_FALSE;
    this->p_pipeInfo.rsCreate.depthClampEnable = VK_FALSE;
    this->p_pipeInfo.rsCreate.depthBiasEnable = VK_FALSE;
    this->p_pipeInfo.rsCreate.depthBiasConstantFactor = 0.0f;
    this->p_pipeInfo.rsCreate.depthBiasClamp = 0.0f;
    this->p_pipeInfo.rsCreate.depthBiasSlopeFactor = 0.0f;

    // Multisampling
    memset(&this->p_pipeInfo.ms, 0, sizeof(this->p_pipeInfo.ms));
    this->p_pipeInfo.ms.sType = VK_STRUCTURE_TYPE_PIPELINE_MULTISAMPLE_STATE_CREATE_INFO;
    this->p_pipeInfo.ms.rasterizationSamples = this->p_vkw->sampleCountFlagBits();
    this->p_pipeInfo.ms.sampleShadingEnable = VK_TRUE;
    this->p_pipeInfo.ms.minSampleShading = 0.3f;
    this->p_pipeInfo.ms.pSampleMask = nullptr;
    this->p_pipeInfo.ms.alphaToCoverageEnable = VK_FALSE;
    this->p_pipeInfo.ms.alphaToOneEnable = VK_FALSE;

    // Depth Stencil
    memset(&this->p_pipeInfo.ds, 0, sizeof(this->p_pipeInfo.ds));
    this->p_pipeInfo.ds.sType = VK_STRUCTURE_TYPE_PIPELINE_DEPTH_STENCIL_STATE_CREATE_INFO;
    this->p_pipeInfo.ds.depthTestEnable = VK_TRUE;
    this->p_pipeInfo.ds.depthWriteEnable = VK_TRUE;
    this->p_pipeInfo.ds.depthCompareOp = VK_COMPARE_OP_LESS;
    this->p_pipeInfo.ds.depthBoundsTestEnable = VK_FALSE;
    this->p_pipeInfo.ds.minDepthBounds = 0.0f;
    this->p_pipeInfo.ds.maxDepthBounds = 1.0f;
    this->p_pipeInfo.ds.stencilTestEnable = VK_FALSE;
    this->p_pipeInfo.ds.front = {};
    this->p_pipeInfo.ds.back = {};
    this->p_pipeInfo.ds.flags = 0;

    // Color Blending
    memset(&this->p_pipeInfo.cb, 0, sizeof(this->p_pipeInfo.cb));
    memset(&this->p_pipeInfo.cbAtt, 0, sizeof(this->p_pipeInfo.cbAtt));
    this->p_pipeInfo.cbAtt.colorWriteMask = VK_COLOR_COMPONENT_R_BIT | VK_COLOR_COMPONENT_G_BIT | VK_COLOR_COMPONENT_B_BIT | VK_COLOR_COMPONENT_A_BIT;
    this->p_pipeInfo.cbAtt.blendEnable = VK_TRUE;                                           // VK_TRUE                                  VK_FALSE
    this->p_pipeInfo.cbAtt.srcColorBlendFactor = VK_BLEND_FACTOR_SRC_ALPHA;                 // VK_BLEND_FACTOR_SRC_ALPHA                VK_BLEND_FACTOR_ONE
    this->p_pipeInfo.cbAtt.dstColorBlendFactor = VK_BLEND_FACTOR_ONE_MINUS_SRC_ALPHA;       // VK_BLEND_FACTOR_ONE_MINUS_SRC_ALPHA      VK_BLEND_FACTOR_ZERO
    this->p_pipeInfo.cbAtt.colorBlendOp = VK_BLEND_OP_ADD;                                  // VK_BLEND_OP_ADD                          VK_BLEND_OP_ADD
    this->p_pipeInfo.cbAtt.srcAlphaBlendFactor = VK_BLEND_FACTOR_ONE;                       // VK_BLEND_FACTOR_ONE                      VK_BLEND_FACTOR_ONE
    this->p_pipeInfo.cbAtt.dstAlphaBlendFactor = VK_BLEND_FACTOR_ZERO;                      // VK_BLEND_FACTOR_ZERO                     VK_BLEND_FACTOR_ZERO
    this->p_pipeInfo.cbAtt.alphaBlendOp = VK_BLEND_OP_ADD;                                  // VK_BLEND_OP_ADD                          VK_BLEND_OP_ADD

    this->p_pipeInfo.cb.sType = VK_STRUCTURE_TYPE_PIPELINE_COLOR_BLEND_STATE_CREATE_INFO;
    this->p_pipeInfo.cb.attachmentCount = 1;
    this->p_pipeInfo.cb.pAttachments = &this->p_pipeInfo.cbAtt;
    this->p_pipeInfo.cb.logicOpEnable = VK_FALSE;                       // VK_TRUE
    this->p_pipeInfo.cb.logicOp = VK_LOGIC_OP_COPY;
    this->p_pipeInfo.cb.blendConstants[0] = 0.0f;
    this->p_pipeInfo.cb.blendConstants[1] = 0.0f;
    this->p_pipeInfo.cb.blendConstants[2] = 0.0f;
    this->p_pipeInfo.cb.blendConstants[3] = 0.0f;

    this->p_pipeInfo.init = true;
}

void ProgramVK::createPipeline(RenderInfo *render, ModelInfo *m, int vs, int fs, int vbo, int ia) {
    std::vector<VkPipelineShaderStageCreateInfo> shaderModules = { this->p_shaderStages[vs], this->p_shaderStages[fs] };

    // Global pipeline
    VkGraphicsPipelineCreateInfo pipelineInfo{};
    pipelineInfo.sType = VK_STRUCTURE_TYPE_GRAPHICS_PIPELINE_CREATE_INFO;
    pipelineInfo.stageCount = 2;
    pipelineInfo.pStages = shaderModules.data();
    pipelineInfo.pViewportState = &this->p_pipeInfo.vp;
    pipelineInfo.pDynamicState = &this->p_pipeInfo.dyn;
    pipelineInfo.pRasterizationState = &this->p_pipeInfo.rsCreate;
    pipelineInfo.pMultisampleState = &this->p_pipeInfo.ms;
    pipelineInfo.pDepthStencilState = &this->p_pipeInfo.ds;
    pipelineInfo.pColorBlendState = &this->p_pipeInfo.cb;
    pipelineInfo.renderPass = this->p_renderPass;
    pipelineInfo.subpass = 0;
    pipelineInfo.basePipelineIndex = -1;
    pipelineInfo.basePipelineHandle = VK_NULL_HANDLE;

    // Model-specific pipeline
    pipelineInfo.pVertexInputState = &m->pipeInfo->vboCreates[vbo];
    pipelineInfo.pInputAssemblyState = &m->pipeInfo->iaCreates[ia];
    pipelineInfo.layout = this->p_pipeLayouts[m->pipeLayouts[0]];

    if ((this->p_vdf->vkCreateGraphicsPipelines(this->p_dev, p_pipeCache, 1, &pipelineInfo, nullptr, &render->pipeline)) != VK_SUCCESS) {
        throw std::runtime_error("Failed to create graphics pipeline!");
    }

    m->valid.pipelines = true;
}

void ProgramVK::genVertexInputPipeLib(ModelInfo *model, VkPipelineVertexInputStateCreateInfo &vbo, VkPipelineInputAssemblyStateCreateInfo &ia) {
    // Declare model-specific pipeline library part: Vertex Input State
    VkGraphicsPipelineLibraryCreateInfoEXT pipeLibVBOInfo{};
    pipeLibVBOInfo.sType = VK_STRUCTURE_TYPE_GRAPHICS_PIPELINE_LIBRARY_CREATE_INFO_EXT;
    pipeLibVBOInfo.pNext = nullptr;
    pipeLibVBOInfo.flags = VK_GRAPHICS_PIPELINE_LIBRARY_VERTEX_INPUT_INTERFACE_BIT_EXT;

    // Create model-specific pipeline library part: Vertex Input State
    VkGraphicsPipelineCreateInfo pipeCreateLibVBOInfo{};
    pipeCreateLibVBOInfo.sType = VK_STRUCTURE_TYPE_GRAPHICS_PIPELINE_CREATE_INFO;
    pipeCreateLibVBOInfo.flags = VK_PIPELINE_CREATE_LIBRARY_BIT_KHR | VK_PIPELINE_CREATE_RETAIN_LINK_TIME_OPTIMIZATION_INFO_BIT_EXT;
    pipeCreateLibVBOInfo.pNext = &pipeLibVBOInfo;
    pipeCreateLibVBOInfo.pVertexInputState = &vbo;
    pipeCreateLibVBOInfo.pInputAssemblyState = &ia;
    pipeCreateLibVBOInfo.pDynamicState = &this->p_pipeInfo.dyn;

    VkPipeline pipe = VK_NULL_HANDLE;
    err = this->p_vdf->vkCreateGraphicsPipelines(this->p_dev, this->p_pipeCache, 1, &pipeCreateLibVBOInfo, nullptr, &pipe);
    if (err != VK_SUCCESS) {
        throw std::runtime_error("Failed to create Vertex Input pipeline library!");
    }
    // model->pipeInfo->pipeLib->vertexInput.push_back(pipe);
    // TODO : Make this use direct assignment to the vector
}

void ProgramVK::genPreRasterizationPipeLib(ModelInfo *model, VkPipelineShaderStageCreateInfo &vert, VkPipelineLayout &lay, VkPipelineRasterizationStateCreateInfo &rs) {
    // Declare model-specific pipeline library part: Pre-Rasterization State
    VkGraphicsPipelineLibraryCreateInfoEXT pipeLibPRSInfo{};
    pipeLibPRSInfo.sType = VK_STRUCTURE_TYPE_GRAPHICS_PIPELINE_LIBRARY_CREATE_INFO_EXT;
    pipeLibPRSInfo.pNext = nullptr;
    pipeLibPRSInfo.flags = VK_GRAPHICS_PIPELINE_LIBRARY_PRE_RASTERIZATION_SHADERS_BIT_EXT;

    // Create model-specific pipeline library part: Pre-Rasterization State
    VkGraphicsPipelineCreateInfo pipeCreateLibPRSInfo{};
    pipeCreateLibPRSInfo.sType = VK_STRUCTURE_TYPE_GRAPHICS_PIPELINE_CREATE_INFO;
    pipeCreateLibPRSInfo.flags = VK_PIPELINE_CREATE_LIBRARY_BIT_KHR | VK_PIPELINE_CREATE_RETAIN_LINK_TIME_OPTIMIZATION_INFO_BIT_EXT;
    pipeCreateLibPRSInfo.pNext = &pipeLibPRSInfo;
    pipeCreateLibPRSInfo.stageCount = 1;
    pipeCreateLibPRSInfo.pStages = &vert;
    pipeCreateLibPRSInfo.pRasterizationState = &rs;
    pipeCreateLibPRSInfo.pViewportState = &this->p_pipeInfo.vp;
    pipeCreateLibPRSInfo.pDynamicState = &this->p_pipeInfo.dyn;
    pipeCreateLibPRSInfo.layout = lay;
    pipeCreateLibPRSInfo.renderPass = this->p_renderPass;
    pipeCreateLibPRSInfo.subpass = 0;

    VkPipeline pipe = VK_NULL_HANDLE;
    err = this->p_vdf->vkCreateGraphicsPipelines(this->p_dev, this->p_pipeCache, 1, &pipeCreateLibPRSInfo, nullptr, &pipe);
    if (err != VK_SUCCESS) {
        throw std::runtime_error("Failed to create Pre-Rasterization pipeline library!");
    }
    // model->pipeInfo->pipeLib->preRasterization.push_back(pipe);
}

void ProgramVK::genFragmentShaderPipeLib(ModelInfo *model, VkPipelineShaderStageCreateInfo &frag) {
    // Create global pipeline library part: Fragment Shader State
    VkGraphicsPipelineLibraryCreateInfoEXT pipeLibFSInfo{};
    pipeLibFSInfo.sType = VK_STRUCTURE_TYPE_GRAPHICS_PIPELINE_LIBRARY_CREATE_INFO_EXT;
    pipeLibFSInfo.pNext = nullptr;
    pipeLibFSInfo.flags = VK_GRAPHICS_PIPELINE_LIBRARY_FRAGMENT_SHADER_BIT_EXT;

    VkGraphicsPipelineCreateInfo pipeCreateLibFSInfo {};
    pipeCreateLibFSInfo.sType = VK_STRUCTURE_TYPE_GRAPHICS_PIPELINE_CREATE_INFO;
    pipeCreateLibFSInfo.flags = VK_PIPELINE_CREATE_LIBRARY_BIT_KHR | VK_PIPELINE_CREATE_RETAIN_LINK_TIME_OPTIMIZATION_INFO_BIT_EXT;
    pipeCreateLibFSInfo.pNext = &pipeLibFSInfo;
    pipeCreateLibFSInfo.stageCount = 1;
    pipeCreateLibFSInfo.pStages = &frag;
    pipeCreateLibFSInfo.pDepthStencilState = &this->p_pipeInfo.ds;
    pipeCreateLibFSInfo.pMultisampleState = &this->p_pipeInfo.ms;
    pipeCreateLibFSInfo.pDynamicState = &this->p_pipeInfo.dyn;
    pipeCreateLibFSInfo.renderPass = this->p_renderPass;
    pipeCreateLibFSInfo.subpass = 0;

    VkPipeline pipe = VK_NULL_HANDLE;
    err = this->p_vdf->vkCreateGraphicsPipelines(this->p_dev, this->p_pipeCache, 1, &pipeCreateLibFSInfo, nullptr, &pipe);
    if (err != VK_SUCCESS) {
        throw std::runtime_error("Failed to create Fragment Shader pipeline library!");
    }
    // model->pipeInfo->pipeLib->fragmentShader.push_back(pipe);
}

void ProgramVK::genFragmentOutputPipeLib() {
    // Create global pipeline library part: Fragment Output State
    VkGraphicsPipelineLibraryCreateInfoEXT pipeLibFOInfo{};
    pipeLibFOInfo.sType = VK_STRUCTURE_TYPE_GRAPHICS_PIPELINE_LIBRARY_CREATE_INFO_EXT;
    pipeLibFOInfo.pNext = nullptr;
    pipeLibFOInfo.flags = VK_GRAPHICS_PIPELINE_LIBRARY_FRAGMENT_OUTPUT_INTERFACE_BIT_EXT;
    
    VkGraphicsPipelineCreateInfo pipeCreateLibFOInfo{};
    pipeCreateLibFOInfo.sType = VK_STRUCTURE_TYPE_GRAPHICS_PIPELINE_CREATE_INFO;
    pipeCreateLibFOInfo.flags = VK_PIPELINE_CREATE_LIBRARY_BIT_KHR | VK_PIPELINE_CREATE_RETAIN_LINK_TIME_OPTIMIZATION_INFO_BIT_EXT;
    pipeCreateLibFOInfo.pNext = &pipeLibFOInfo;
    pipeCreateLibFOInfo.pColorBlendState = &this->p_pipeInfo.cb;
    pipeCreateLibFOInfo.pMultisampleState = &this->p_pipeInfo.ms;
    pipeCreateLibFOInfo.pDynamicState = &this->p_pipeInfo.dyn;
    pipeCreateLibFOInfo.renderPass = this->p_renderPass;
    pipeCreateLibFOInfo.subpass = 0;

    VkPipeline pipe = VK_NULL_HANDLE;
    err = this->p_vdf->vkCreateGraphicsPipelines(this->p_dev, this->p_pipeCache, 1, &pipeCreateLibFOInfo, nullptr, &pipe);
    if (err != VK_SUCCESS) {
        throw std::runtime_error("Failed to create Fragment Output pipeline library!");
    }
    this->p_fragmentOutput = pipe;
}

void ProgramVK::createPipeFromLibraries(RenderInfo *render, VkPipeline &vis, VkPipeline &pre, VkPipeline &frag) {
    std::vector<VkPipeline> libs = { vis, pre, frag, this->p_fragmentOutput };

    VkPipelineLibraryCreateInfoKHR pipeLibLinkInfo{};
    pipeLibLinkInfo.sType = VK_STRUCTURE_TYPE_PIPELINE_LIBRARY_CREATE_INFO_KHR;
    pipeLibLinkInfo.pNext = nullptr;
    pipeLibLinkInfo.libraryCount = static_cast<uint32_t>(libs.size());
    pipeLibLinkInfo.pLibraries = libs.data();

    VkGraphicsPipelineCreateInfo pipeInfo{};
    pipeInfo.sType = VK_STRUCTURE_TYPE_GRAPHICS_PIPELINE_CREATE_INFO;
    pipeInfo.pNext = &pipeLibLinkInfo;
    pipeInfo.flags = VK_PIPELINE_CREATE_LINK_TIME_OPTIMIZATION_BIT_EXT;

    VkPipeline pipe = VK_NULL_HANDLE;
    err = this->p_vdf->vkCreateGraphicsPipelines(this->p_dev, this->p_pipeCache, 1, &pipeInfo, nullptr, &pipe);
    if (err != VK_SUCCESS) {
        throw std::runtime_error("Failed to create graphics pipeline!");
    }

    render->pipeline = pipe;
}

void ProgramVK::updatePipeFromLibraries() {
    // Update pipe with new pipeLibs
}

void ProgramVK::createCommandPool() {
    QueueFamilyIndices indices = findQueueFamilies(this->p_phydev);

    VkCommandPoolCreateInfo poolInfo{};
    poolInfo.sType = VK_STRUCTURE_TYPE_COMMAND_POOL_CREATE_INFO;
    poolInfo.flags = VK_COMMAND_POOL_CREATE_RESET_COMMAND_BUFFER_BIT;
    poolInfo.queueFamilyIndex = indices.graphicsFamily.value();

    if ((this->p_vdf->vkCreateCommandPool(this->p_dev, &poolInfo, nullptr, &this->p_cmdpool)) != VK_SUCCESS) {
        throw std::runtime_error("Failed to create command pool!");
    }
}

void ProgramVK::createCommandBuffers() {
    VkCommandBufferAllocateInfo allocInfo{};
    allocInfo.sType = VK_STRUCTURE_TYPE_COMMAND_BUFFER_ALLOCATE_INFO;
    allocInfo.commandPool = this->p_cmdpool;
    allocInfo.level = VK_COMMAND_BUFFER_LEVEL_PRIMARY;
    allocInfo.commandBufferCount = 1;

    if ((this->p_vdf->vkAllocateCommandBuffers(this->p_dev, &allocInfo, &this->p_cmdbuff)) != VK_SUCCESS) {
        throw std::runtime_error("Failed to allocate command buffers!");
    }
}

uint32_t ProgramVK::findMemoryType(uint32_t typeFilter, VkMemoryPropertyFlags flagProperties) {
    VkPhysicalDeviceMemoryProperties memProperties;
    this->p_vf->vkGetPhysicalDeviceMemoryProperties(this->p_phydev, &memProperties);

    for (uint32_t i = 0; i < memProperties.memoryTypeCount; i++) {
        if ((typeFilter & (1 << i)) && (memProperties.memoryTypes[i].propertyFlags & flagProperties) == flagProperties) {
            return i;
        }
    }

    throw std::runtime_error("Failed to find suitable memory type.");
}

void ProgramVK::createBuffer(VkDeviceSize size, VkBufferUsageFlags usage, VkMemoryPropertyFlags properties, VkBuffer &buffer, VkDeviceMemory &bufferMemory) {
    VkBufferCreateInfo bufferInfo{};
    bufferInfo.sType = VK_STRUCTURE_TYPE_BUFFER_CREATE_INFO;
    bufferInfo.size = size;
    bufferInfo.usage = usage;
    bufferInfo.sharingMode = VK_SHARING_MODE_EXCLUSIVE;

    if (this->p_vdf->vkCreateBuffer(this->p_dev, &bufferInfo, nullptr, &buffer) != VK_SUCCESS) {
        throw std::runtime_error("Failed to create buffer!");
    }

    VkMemoryRequirements memRequirements;
    this->p_vdf->vkGetBufferMemoryRequirements(this->p_dev, buffer, &memRequirements);

    VkMemoryAllocateInfo allocInfo{};
    allocInfo.sType = VK_STRUCTURE_TYPE_MEMORY_ALLOCATE_INFO;
    allocInfo.allocationSize = memRequirements.size;
    allocInfo.memoryTypeIndex = findMemoryType(memRequirements.memoryTypeBits, properties);

    err = this->p_vdf->vkAllocateMemory(this->p_dev, &allocInfo, nullptr, &bufferMemory);
    if (err != VK_SUCCESS) {
        throw std::runtime_error("Failed to allocate buffer memory: " + std::to_string(err));
    }
    
    this->p_vdf->vkBindBufferMemory(this->p_dev, buffer, bufferMemory, 0);
}

void ProgramVK::copyBuffer(VkBuffer dst, VkBuffer src, VkDeviceSize size) {
    VkCommandBufferAllocateInfo allocInfo{};
    allocInfo.sType = VK_STRUCTURE_TYPE_COMMAND_BUFFER_ALLOCATE_INFO;
    allocInfo.level = VK_COMMAND_BUFFER_LEVEL_PRIMARY;
    allocInfo.commandPool = this->p_cmdpool;
    allocInfo.commandBufferCount = 1;

    this->p_vdf->vkAllocateCommandBuffers(this->p_dev, &allocInfo, &this->p_cmdbuff);

    VkCommandBufferBeginInfo beginInfo{};
    beginInfo.sType = VK_STRUCTURE_TYPE_COMMAND_BUFFER_BEGIN_INFO;
    beginInfo.flags = VK_COMMAND_BUFFER_USAGE_ONE_TIME_SUBMIT_BIT;

    this->p_vdf->vkBeginCommandBuffer(this->p_cmdbuff, &beginInfo);

    VkBufferCopy copyRegion{};
    copyRegion.srcOffset = 0; // Optional
    copyRegion.dstOffset = 0; // Optional
    copyRegion.size = size;
    this->p_vdf->vkCmdCopyBuffer(this->p_cmdbuff, src, dst, 1, &copyRegion);

    this->p_vdf->vkEndCommandBuffer(this->p_cmdbuff);

    VkSubmitInfo submitInfo{};
    submitInfo.sType = VK_STRUCTURE_TYPE_SUBMIT_INFO;
    submitInfo.commandBufferCount = 1;
    submitInfo.pCommandBuffers = &this->p_cmdbuff;
    
    this->p_vdf->vkQueueSubmit(this->p_queue, 1, &submitInfo, VK_NULL_HANDLE);
    this->p_vdf->vkQueueWaitIdle(this->p_queue);

    this->p_vdf->vkFreeCommandBuffers(this->p_dev, this->p_cmdpool, 1, &this->p_cmdbuff);
}

void ProgramVK::defineBufferAttributes(ModelCreateInfo &info, ModelInfo *m) {
    for (auto &combo : info.bufferCombos) {
        m->attributes.push_back(new AttribInfo{});
        AttribInfo *attrib = m->attributes.back();
        int bindings = 0;
        int locations = 0;

        for (auto &vboIdx : combo) {
            BufferCreateInfo *vbo = info.vbos[vboIdx];

            VkVertexInputBindingDescription bindingDescription{};
            bindingDescription.binding = bindings;
            bindingDescription.inputRate = VK_VERTEX_INPUT_RATE_VERTEX;

            // Calculate offsets from dataTypes
            uint thisOffset = 0;
            std::vector<uint> theseOffsets;
            theseOffsets.push_back(0);

            // Calculate atribute locations and sizes
            for (auto &dType : vbo->dataTypes) {
                VkFormat thisFormat = dataFormats[static_cast<uint>(dType)];

                VkVertexInputAttributeDescription attributeDescription{};
                attributeDescription.binding = bindings;
                attributeDescription.location = locations;
                attributeDescription.format = thisFormat;
                attributeDescription.offset = thisOffset;
                attrib->attributes.push_back(attributeDescription);

                locations += ((thisFormat == VK_FORMAT_R64G64B64_SFLOAT) || (thisFormat == VK_FORMAT_R64G64B64A64_SFLOAT)) ? 2 : 1;
                thisOffset = dataSizes[static_cast<uint>(dType)];
                theseOffsets.push_back(thisOffset);
            }

            bindingDescription.stride = std::accumulate(theseOffsets.cbegin(), theseOffsets.cend(), 0);
            attrib->bindings.push_back(bindingDescription);
            bindings++;
        }
    }
}

void ProgramVK::stageAndCopyBuffer(VkBuffer &buffer, VkDeviceMemory &bufferMemory, BufferType type, VKuint64 bufSize, const void *bufData, bool create) {
    VkBufferUsageFlags usage = ((type == BufferType::VERTEX || type == BufferType::DATA) ? VK_BUFFER_USAGE_VERTEX_BUFFER_BIT : VK_BUFFER_USAGE_INDEX_BUFFER_BIT) | VK_BUFFER_USAGE_TRANSFER_DST_BIT;

    createBuffer(bufSize, VK_BUFFER_USAGE_TRANSFER_SRC_BIT, (VK_MEMORY_PROPERTY_HOST_VISIBLE_BIT | VK_MEMORY_PROPERTY_HOST_COHERENT_BIT), p_stagingBuffer, p_stagingMemory);

    void* data;
    this->p_vdf->vkMapMemory(this->p_dev, p_stagingMemory, 0, bufSize, 0, &data);
    memcpy(data, bufData, bufSize);
    this->p_vdf->vkUnmapMemory(this->p_dev, p_stagingMemory);

    if (create) {
        createBuffer(bufSize, usage, VK_MEMORY_PROPERTY_DEVICE_LOCAL_BIT, buffer, bufferMemory);
    }

    copyBuffer(buffer, p_stagingBuffer, bufSize);

    this->p_vdf->vkDestroyBuffer(this->p_dev, p_stagingBuffer, nullptr);
    this->p_vdf->vkFreeMemory(this->p_dev, p_stagingMemory, nullptr);
}

void ProgramVK::createPersistentUniformBuffers() {
    std::vector<VKuint> sets;
    std::vector<VKuint> bindings;
    std::vector<VKuint> sizes;

    for (const auto &s : this->p_compiledShaders) {
        if (s->getType() == GL_VERTEX_SHADER) {
            for (const auto &uni : s->getUniforms()) {
                if (this->p_mapDescriptors.find(uni.name) == this->p_mapDescriptors.end()) {
                    int j = uni.set;
                    sets.push_back(j);
                    bindings.push_back(uni.binding);
                    sizes.push_back(uni.size);

                    this->p_mapDescriptors[uni.name] = j;
                    assert(this->p_setLayouts.size() == j);
                    
                    this->p_setLayouts.push_back({});
                    createDescriptorSetLayout(j, uni.binding);
                    
                    for (int i = 0; i < MAX_FRAMES_IN_FLIGHT; i++) {
                        createBuffer(uni.size, VK_BUFFER_USAGE_UNIFORM_BUFFER_BIT, (VK_MEMORY_PROPERTY_HOST_VISIBLE_BIT | VK_MEMORY_PROPERTY_HOST_COHERENT_BIT), this->p_uniformBuffers[i][j], this->p_uniformBuffersMemory[i][j]);
                        this->p_vdf->vkMapMemory(this->p_dev, this->p_uniformBuffersMemory[i][j], 0, uni.size, 0, &this->p_uniformBufferMappings[i][j]);
                    }
                } else {
                    std::cout << "Uniform " << uni.name << " already exists in program.\n";
                }
            }
        }
    }

    VKuint setCount = sets.size();
    createDescriptorPool(setCount);
    this->p_descSets.resize(MAX_FRAMES_IN_FLIGHT);
    this->p_uniformBuffers.resize(MAX_FRAMES_IN_FLIGHT);
    this->p_uniformBuffersMemory.resize(MAX_FRAMES_IN_FLIGHT);
    this->p_uniformBufferMappings.resize(MAX_FRAMES_IN_FLIGHT);
    for (int i = 0; i < MAX_FRAMES_IN_FLIGHT; i++) {
        this->p_descSets[i].resize(setCount, {});
        this->p_uniformBuffers[i].resize(setCount, {});
        this->p_uniformBuffersMemory[i].resize(setCount, {});
        this->p_uniformBufferMappings[i].resize(setCount, {});
    }

    for (int i = 0; i < setCount; i++) {
        createDescriptorSets(sets[i], bindings[i], sizes[i]);
    }
}

void ProgramVK::createDescriptorSets(VKuint set, VKuint binding, VKuint size) {
    for (size_t j = 0; j < MAX_FRAMES_IN_FLIGHT; j++) {

        VkDescriptorSetAllocateInfo allocInfo{};
        allocInfo.sType = VK_STRUCTURE_TYPE_DESCRIPTOR_SET_ALLOCATE_INFO;
        allocInfo.descriptorPool = this->p_descPool;
        allocInfo.descriptorSetCount = 1;
        allocInfo.pSetLayouts = &this->p_setLayouts[set];

        if (this->p_vdf->vkAllocateDescriptorSets(this->p_dev, &allocInfo, &this->p_descSets[j][set]) != VK_SUCCESS) {
            throw std::runtime_error("Failed to allocate descriptor sets!");
        }

        VkDescriptorBufferInfo bufferInfo{};
        bufferInfo.buffer = this->p_uniformBuffers[j][set];
        bufferInfo.offset = 0;
        bufferInfo.range = size;

        VkWriteDescriptorSet descriptorWrite{};
        descriptorWrite.sType = VK_STRUCTURE_TYPE_WRITE_DESCRIPTOR_SET;
        descriptorWrite.dstSet = this->p_descSets[j][set];
        descriptorWrite.dstBinding = binding;
        descriptorWrite.dstArrayElement = 0;
        descriptorWrite.descriptorType = VK_DESCRIPTOR_TYPE_UNIFORM_BUFFER;
        descriptorWrite.descriptorCount = 1;
        descriptorWrite.pBufferInfo = &bufferInfo;

        this->p_vdf->vkUpdateDescriptorSets(this->p_dev, 1, &descriptorWrite, 0, nullptr);
    }
}

void ProgramVK::createDescriptorPool(VKuint bindings) {
    VkDescriptorPoolSize poolSize{};
    poolSize.type = VK_DESCRIPTOR_TYPE_UNIFORM_BUFFER;
    poolSize.descriptorCount = MAX_FRAMES_IN_FLIGHT;

    VkDescriptorPoolCreateInfo poolInfo{};
    poolInfo.sType = VK_STRUCTURE_TYPE_DESCRIPTOR_POOL_CREATE_INFO;
    poolInfo.poolSizeCount = 1;
    poolInfo.pPoolSizes = &poolSize;
    poolInfo.maxSets = MAX_FRAMES_IN_FLIGHT * bindings;
    poolInfo.flags = 0;

    if (this->p_vdf->vkCreateDescriptorPool(this->p_dev, &poolInfo, nullptr, &this->p_descPool) != VK_SUCCESS) {
        throw std::runtime_error("Failed to create descriptor pool!");
    }
}

void ProgramVK::createDescriptorSetLayout(VKuint set, VKuint binding) {
    VkDescriptorSetLayoutBinding uboLayoutBinding{};
    uboLayoutBinding.binding = binding;
    uboLayoutBinding.descriptorType = VK_DESCRIPTOR_TYPE_UNIFORM_BUFFER;
    uboLayoutBinding.descriptorCount = 1;
    uboLayoutBinding.stageFlags = VK_SHADER_STAGE_VERTEX_BIT;
    uboLayoutBinding.pImmutableSamplers = nullptr;

    VkDescriptorSetLayoutCreateInfo layoutInfo{};
    layoutInfo.sType = VK_STRUCTURE_TYPE_DESCRIPTOR_SET_LAYOUT_CREATE_INFO;
    layoutInfo.bindingCount = 1;
    layoutInfo.pBindings = &uboLayoutBinding;

    this->p_setLayouts.push_back({});
    if (this->p_vdf->vkCreateDescriptorSetLayout(this->p_dev, &layoutInfo, nullptr, &this->p_setLayouts.back()) != VK_SUCCESS) {
        throw std::runtime_error("Failed to create descriptor set layout!");
    }
}

void ProgramVK::updateBuffer(std::string bufferName, VKuint64 bufferCount, VKuint64 bufferSize, const void *bufferData) {
    VKuint idx = this->p_mapBuffers[bufferName];
    BufferCreateInfo *bufferInfo = this->p_buffersInfo[idx];
    ModelInfo *model = this->p_models[this->p_mapBufferToModel[bufferName]];
    const BufferType type = bufferInfo->type;
    VKuint64 count = bufferCount;
    VKuint64 size = bufferSize;
    const void *data = bufferData;
    bool isVBO = (type == BufferType::VERTEX || type == BufferType::DATA);
    bool isIBO = (type == BufferType::INDEX);

    this->_updateBuffer(idx, bufferInfo, model, type, count, size, data, isVBO, isIBO);
}

void ProgramVK::updateBuffer(BufferUpdateInfo &info) {
    VKuint idx = this->p_mapBuffers[info.bufferName];
    BufferCreateInfo *bufferInfo = this->p_buffersInfo[idx];
    ModelInfo *model = this->p_models[this->p_mapBufferToModel[info.bufferName]];
    const BufferType type = info.type;
    VKuint64 count = info.count;
    VKuint64 size = info.size;
    const void *data = info.data;
    bool isVBO = (type == BufferType::VERTEX || type == BufferType::DATA);
    bool isIBO = (type == BufferType::INDEX);

    this->_updateBuffer(idx, bufferInfo, model, type, count, size, data, isVBO, isIBO);
}

void ProgramVK::_updateBuffer(const VKuint idx, BufferCreateInfo *bufferInfo, ModelInfo *model, const BufferType type, const VKuint64 count, const VKuint64 size, const void *data, bool isVBO, bool isIBO) {
    if (!bufferInfo->data) {
        // Model was pre-declared and needs to be updated for initialization
        bufferInfo->count = count;
        bufferInfo->size = size;
        bufferInfo->data = data;

        this->stageAndCopyBuffer(this->p_buffers[idx], this->p_buffersMemory[idx], type, size, data);

<<<<<<< HEAD
        // Update model render status
        ModelInfo *model = this->p_models[this->p_mapBufferToModel[bufferName]];
        if (bufferInfo->type == BufferType::INDEX) {
            for (auto &render : model->renders) {
                render->indexCount += count;
            }
            model->valid.ibo = true;
        }
        if (bufferInfo->type == BufferType::VERTEX) model->valid.vbo = true;
=======
        if (isIBO) {
            for (auto &renderIdx : model->programs[0]) {
                model->renders[renderIdx]->indexCount += count;
            }
            model->valid.ibo = true;
        } else if (isVBO) {
            model->valid.vbo = true;
        }
>>>>>>> 1a9e3195

    } else {
        if (bufferInfo->size >= size) {
            // Model was already initialized, and buffer is large enough to update in place
            bufferInfo->count = count;
            bufferInfo->size = size;
            bufferInfo->data = data;
            
            this->stageAndCopyBuffer(this->p_buffers[idx], this->p_buffersMemory[idx], type, size, data, false);

            if (isIBO) {
                for (auto &prog : model->activePrograms) {
                    for (auto &renderIdx : model->programs[prog]) {
                        model->renders[renderIdx]->indexCount = count;
                    }
                }
            }
            
        } else {
            // Model was already initialized, but buffer needs to be recreated to fit new size
            VKuint frame = this->p_vkw->currentSwapChainImageIndex();

            bufferInfo->count = count;
            bufferInfo->size = size;
            bufferInfo->data = data;

            VKuint zombieIdx =  0;
            if (this->p_buffersFree.size()) {
                zombieIdx = this->p_buffersFree.front();
                this->p_buffersFree.pop_front();
            }

<<<<<<< HEAD
        // Update model render status
        ModelInfo *model = this->p_models[this->p_mapBufferToModel[info.bufferName]];
        if (bufferInfo->type == BufferType::INDEX) {
            for (auto &render : model->renders) {
                render->indexCount += info.count;
            }
            model->valid.ibo = true;
        }
        if (bufferInfo->type == BufferType::VERTEX) model->valid.vbo = true;
=======
            VKuint newIdx = 0;
            if (zombieIdx) {
                newIdx = zombieIdx;
                this->p_buffersInfo[newIdx] = new BufferCreateInfo(*bufferInfo);
            } else {
                newIdx = this->p_buffers.size();
                this->p_buffers.push_back({});
                this->p_buffersMemory.push_back({});
                this->p_buffersInfo.push_back(new BufferCreateInfo(*bufferInfo));
            }
            this->p_buffersInfo[newIdx]->id = newIdx;
            this->p_mapBuffers[bufferInfo->name] = newIdx;
            delete this->p_buffersInfo[idx];
            this->p_buffersInfo[idx] = nullptr;
>>>>>>> 1a9e3195

            this->stageAndCopyBuffer(this->p_buffers[newIdx], this->p_buffersMemory[newIdx], type, size, data);
            
            if (isVBO) {
                std::replace(model->vbos.begin(), model->vbos.end(), idx, newIdx);
            } else if (isIBO) {
                model->ibo = newIdx;
                for (auto &prog : model->activePrograms) {
                    for (auto &renderIdx : model->programs[prog]) {
                        model->renders[renderIdx]->indexCount = count;
                    }
                }
            }

            this->p_mapZombieIndices[frame].push_back(idx);
        }
    }
}

void ProgramVK::updateUniformBuffer(uint32_t currentImage, std::string uboName, uint32_t uboSize, const void *uboData) {
    VKuint uboIdx = this->p_mapDescriptors[uboName];

    void *dest = this->p_uniformBufferMappings[currentImage][uboIdx];
    memcpy(dest, uboData, uboSize);
}

void ProgramVK::updatePushConstant(std::string name, const void *data, uint32_t size) {
    VKuint pid = this->p_mapPushConsts[name];
    this->p_pushConsts[pid].second = data;
    
    if (size) {
        // Update existing PCR with new size, data, and Range
        VkPushConstantRange *pcr = &this->p_pushConstRanges[pid];
        pcr->stageFlags = VK_SHADER_STAGE_VERTEX_BIT;
        pcr->offset = 0;
        pcr->size = size;

        this->p_pushConsts[pid].first = size;
        this->p_pushConsts[pid].second = data;
    }
}

void ProgramVK::updateClearColor(float r, float g, float b, float a) {
    p_clearColor[0] = r;
    p_clearColor[1] = g;
    p_clearColor[2] = b;
    p_clearColor[3] = a;
}

void ProgramVK::updateSwapExtent(int x, int y) {
    this->p_swapExtent.width = x;
    this->p_swapExtent.height = y;
}

void ProgramVK::render(VkExtent2D &renderExtent) {
    VKuint image = this->p_vkw->currentSwapChainImageIndex();
    VkCommandBuffer cmdBuff = this->p_vkw->currentCommandBuffer();

    // Set clear color and depth stencil
    VkClearColorValue clearColor = { p_clearColor[0], p_clearColor[1], p_clearColor[2], p_clearColor[3] };
    VkClearDepthStencilValue clearDepth = { 1.0f, 0 };
    VkClearValue clearValues[3];
    memset(clearValues, 0, sizeof(clearValues));
    clearValues[0].color = clearValues[2].color = clearColor;
    clearValues[1].depthStencil = clearDepth;

    // Set viewport and scissor
    p_viewport.x = 0.0f;
    p_viewport.y = 0.0f;
    p_viewport.width = static_cast<float>(renderExtent.width);
    p_viewport.height = static_cast<float>(renderExtent.height);
    p_viewport.minDepth = 0.0f;
    p_viewport.maxDepth = 1.0f;
    p_scissor.offset = {0, 0};
    p_scissor.extent = renderExtent;

    // Begin render pass
    VkRenderPassBeginInfo renderPassInfo{};
    renderPassInfo.sType = VK_STRUCTURE_TYPE_RENDER_PASS_BEGIN_INFO;
    renderPassInfo.renderPass = this->p_vkw->defaultRenderPass();
    renderPassInfo.framebuffer = this->p_vkw->currentFramebuffer();
    renderPassInfo.renderArea.extent = renderExtent;
    renderPassInfo.renderArea.offset = {0, 0};
    renderPassInfo.clearValueCount = this->p_vkw->sampleCountFlagBits() > VK_SAMPLE_COUNT_1_BIT ? 3 : 2;
    renderPassInfo.pClearValues = clearValues;
    
    this->p_vdf->vkCmdBeginRenderPass(cmdBuff, &renderPassInfo, VK_SUBPASS_CONTENTS_INLINE);
    
    // For each active model, bind and draw for all render targets
    for (auto &modelIdx : this->p_activeModels) {
        ModelInfo *model = this->p_models[modelIdx];

        for (auto &prog : model->activePrograms) {
            for (auto &renderIdx : model->programs[prog]) {
                RenderInfo *render = model->renders[renderIdx];
                std::vector<VkBuffer> renderVbos;
                for (auto &vbo : render->vbos) {
                    renderVbos.push_back(this->p_buffers[model->vbos[vbo]]);
                }

                this->p_vdf->vkCmdBindPipeline(cmdBuff, VK_PIPELINE_BIND_POINT_GRAPHICS, render->pipeline);
                this->p_vdf->vkCmdBindDescriptorSets(cmdBuff, VK_PIPELINE_BIND_POINT_GRAPHICS, this->p_pipeLayouts[model->pipeLayouts[render->pipeLayoutIndex]], 0, this->p_descSets[image].size(), this->p_descSets[image].data(), 0, nullptr);                
                this->p_vdf->vkCmdSetViewport(cmdBuff, 0, 1, &this->p_viewport);
                this->p_vdf->vkCmdSetScissor(cmdBuff, 0, 1, &this->p_scissor);
                this->p_vdf->vkCmdBindVertexBuffers(cmdBuff, 0, render->vbos.size(), renderVbos.data(), render->vboOffsets.data());
                this->p_vdf->vkCmdBindIndexBuffer(cmdBuff, this->p_buffers[model->ibo], 0, VK_INDEX_TYPE_UINT32);
                if (render->pushConst >= 0) {
                    this->p_vdf->vkCmdPushConstants(cmdBuff, this->p_pipeLayouts[model->pipeLayouts[render->pipeLayoutIndex]], VK_SHADER_STAGE_VERTEX_BIT, 0, this->p_pushConsts[render->pushConst].first, this->p_pushConsts[render->pushConst].second);
                }
                this->p_vdf->vkCmdDrawIndexed(cmdBuff, render->indexCount, 1, render->iboOffset, 0, 0);
            }
        }
        
    }
    
    // Cleanup
    this->p_vdf->vkCmdEndRenderPass(cmdBuff);
}

void ProgramVK::reapZombies() {
    VKuint frame = this->p_vkw->currentSwapChainImageIndex();
    if (!this->p_mapZombieIndices.size()) {
        return;
    }

    for (auto &frameIdx : this->p_mapZombieIndices) {
        if (frameIdx.first == frame) {
            continue;
        }

        for (auto &idx : frameIdx.second) {
            this->p_vdf->vkDestroyBuffer(this->p_dev, this->p_buffers[idx], nullptr);
            this->p_vdf->vkFreeMemory(this->p_dev, this->p_buffersMemory[idx], nullptr);
            this->p_buffers[idx] = VK_NULL_HANDLE;
            this->p_buffersMemory[idx] = VK_NULL_HANDLE;
            this->p_buffersFree.push_back(idx);
        }

        frameIdx.second.clear();
    }
}

Shader* ProgramVK::getShaderFromName(const std::string& fileName) {
    assert(stage >= 2);
    Shader *s = nullptr;
    
    for (const auto& shader : p_compiledShaders) {
        if (shader->getName() == fileName) {
            s = shader;
        }
    }

    if (s == nullptr) {
        throw std::runtime_error("Shader " + fileName + " not found.");
    }
    
    return s;
}

Shader* ProgramVK::getShaderFromId(VKuint id) {
    if (id >= p_compiledShaders.size()) {
        throw std::runtime_error("Shader with id " + std::to_string(id) + " not found.");
    }

    return p_compiledShaders[id];
}

VKuint ProgramVK::getShaderIdFromName(const std::string& fileName) {
    VKuint id = -1;
    
    if (p_mapShaders.find(fileName) == p_mapShaders.end()) {
        std::cout << "Shader not found: " << fileName << std::endl;
    } else {
        id = p_mapShaders.at(fileName);
        if (id >= p_compiledShaders.size()) {
            std::cout << "Invalid shader id: " << id << ". Shader not found: " << fileName << std::endl;
        }
    }

    return id;
}

ModelInfo* ProgramVK::getModelFromName(const std::string& name) {
    VKuint id = getModelIdFromName(name);

    if (id == -1) {
        throw std::runtime_error("Model " + name + " not found.");
    }

    return p_models[id];
}

VKint ProgramVK::getModelIdFromName(const std::string& name) {
    VKint id = -1;
    
    if (p_mapModels.find(name) == p_mapModels.end()) {
        std::cout << "Model not found: " << name << std::endl;
    } else {
        id = p_mapModels.at(name);
        if (id >= p_models.size()) {
            std::cout << "Invalid model id: " << id << ". Model not found: " << name << std::endl;
        }
    }

    return id;
}

std::set<VKuint> ProgramVK::getActiveModelsById() {
    return p_activeModels;
}

std::vector<std::string> ProgramVK::getActiveModelsByName() {
    std::vector<std::string> names;

    for (VKuint id : p_activeModels) {
        names.push_back(p_models[id]->name);
    }

    return names;
}

std::set<VKuint> ProgramVK::getModelActivePrograms(std::string modelName) {
    VKuint id = getModelIdFromName(modelName);
    return p_models[id]->activePrograms;
}

bool ProgramVK::isActive(const std::string &modelName) {
    bool active = false;
    VKuint id = getModelIdFromName(modelName);

    bool found = id >= 0;
    if (found) {
        active = (p_activeModels.end() != std::find(p_activeModels.cbegin(), p_activeModels.cend(), id));
    }

    return active;
}

void ProgramVK::printModel(ModelInfo *model) {
    std::cout << "Model: " << model->id << "\n";
    
    for (const auto &vboIdx : model->vbos) {
        BufferCreateInfo *vbo = this->p_buffersInfo[vboIdx];
        std::cout << "    VBO: " << vbo->name << "\n";
    }

    if (!model->renders.size()) {
        std::cout << "    No renders." << "\n";
    } else {
        for (int i = 0; i < model->renders.size(); i++) {
            std::cout << "    Render " << i << ": " << "\n";
            std::cout << "        IBO Offset : " << model->renders[i]->iboOffset << "\n";
            std::cout << "        Index Count: " << model->renders[i]->indexCount << "\n";
        }
    }

    std::cout << std::endl;
}

void ProgramVK::printInfo(ModelCreateInfo *info) {
    std::cout << "\nInfo: " << info->name << "\n";
    
    for (auto &vbo : info->vbos) {
        std::cout << "    VBO: " << vbo->name << "\n";
        std::cout << "        Type        : " << bufferTypeNames[uint(vbo->type)] << "\n";
        std::cout << "        Vertex Count: " << vbo->count << "\n";
        std::cout << "        Vertex Size : " << vbo->size << "\n";
        std::cout << "        Data Types  : " << "\n";
        for (auto &dt : vbo->dataTypes) {
            std::cout << "            " << dataTypeNames[uint(dt)] << "\n";
        }
    }
    
    auto &ibo = info->ibo;
    std::cout << "    IBO: " << ibo->name << "\n";
    std::cout << "        Type       : " << bufferTypeNames[uint(ibo->type)] << "\n";
    std::cout << "        Index Count: " << ibo->count << "\n";
    std::cout << "        Index Size : " << ibo->size << "\n";
    std::cout << "        Data Types : " << "\n";
    for (auto &dt : ibo->dataTypes) {
        std::cout << "            " << dataTypeNames[uint(dt)] << "\n";
    }

    std::cout << "    Shaders: " <<  "\n";
    for (auto &s : info->vertShaders) {
        std::cout << "        " << s << "\n";
    }
    for (auto &s : info->fragShaders) {
        std::cout << "        " << s << "\n";
    }

    std::cout << "    Offsets: " << "\n";
    for (int i = 0; i < info->offsets.size(); i++) {
        auto &offset = info->offsets[i];
        std::cout << "        [" << i << "]: Offset         : " << offset.offset << "\n";
        std::cout << "             Vertex Shader  : " << info->vertShaders[offset.vertShaderIndex] << "\n";
        std::cout << "             Fragment Shader: " << info->fragShaders[offset.fragShaderIndex] << "\n";
        std::cout << "             Topology       : " << topologyNames[info->topologies[offset.topologyIndex]] << "\n";
    }

    std::cout << std::endl;
}<|MERGE_RESOLUTION|>--- conflicted
+++ resolved
@@ -1271,17 +1271,6 @@
 
         this->stageAndCopyBuffer(this->p_buffers[idx], this->p_buffersMemory[idx], type, size, data);
 
-<<<<<<< HEAD
-        // Update model render status
-        ModelInfo *model = this->p_models[this->p_mapBufferToModel[bufferName]];
-        if (bufferInfo->type == BufferType::INDEX) {
-            for (auto &render : model->renders) {
-                render->indexCount += count;
-            }
-            model->valid.ibo = true;
-        }
-        if (bufferInfo->type == BufferType::VERTEX) model->valid.vbo = true;
-=======
         if (isIBO) {
             for (auto &renderIdx : model->programs[0]) {
                 model->renders[renderIdx]->indexCount += count;
@@ -1290,7 +1279,6 @@
         } else if (isVBO) {
             model->valid.vbo = true;
         }
->>>>>>> 1a9e3195
 
     } else {
         if (bufferInfo->size >= size) {
@@ -1323,17 +1311,6 @@
                 this->p_buffersFree.pop_front();
             }
 
-<<<<<<< HEAD
-        // Update model render status
-        ModelInfo *model = this->p_models[this->p_mapBufferToModel[info.bufferName]];
-        if (bufferInfo->type == BufferType::INDEX) {
-            for (auto &render : model->renders) {
-                render->indexCount += info.count;
-            }
-            model->valid.ibo = true;
-        }
-        if (bufferInfo->type == BufferType::VERTEX) model->valid.vbo = true;
-=======
             VKuint newIdx = 0;
             if (zombieIdx) {
                 newIdx = zombieIdx;
@@ -1348,7 +1325,6 @@
             this->p_mapBuffers[bufferInfo->name] = newIdx;
             delete this->p_buffersInfo[idx];
             this->p_buffersInfo[idx] = nullptr;
->>>>>>> 1a9e3195
 
             this->stageAndCopyBuffer(this->p_buffers[newIdx], this->p_buffersMemory[newIdx], type, size, data);
             
