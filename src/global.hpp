/**
 * global.hpp
 *
 *    Created on: Oct 19, 2023
 *   Last Update: Sep 9, 2024
 *  Orig. Author: Wade Burch (braernoch.dev@gmail.com)
 * 
 *  Copyright 2023, 2024 Wade Burch (GPLv3)
 * 
 *  This file is part of atomix.
 * 
 *  atomix is free software: you can redistribute it and/or modify it under the
 *  terms of the GNU General Public License as published by the Free Software 
 *  Foundation, either version 3 of the License, or (at your option) any later 
 *  version.
 * 
 *  atomix is distributed in the hope that it will be useful, but WITHOUT ANY 
 *  WARRANTY; without even the implied warranty of MERCHANTABILITY or FITNESS 
 *  FOR A PARTICULAR PURPOSE. See the GNU General Public License for more details.
 * 
 *  You should have received a copy of the GNU General Public License along with 
 *  atomix. If not, see <https://www.gnu.org/licenses/>.
 */

#ifndef GLOBAL_H
#define GLOBAL_H

#define GLM_FORCE_RADIANS
#define GLM_ENABLE_EXPERIMENTAL
#define GLM_FORCE_DEPTH_ZERO_TO_ONE
#define GLM_FORCE_DEFAULT_ALIGNED_GENTYPES
#include <glm/glm.hpp>
#include <glm/gtc/matrix_transform.hpp>
#include <glm/gtc/type_ptr.hpp>
#include <glm/gtx/string_cast.hpp>
#include <string>

#define MACOS
#ifdef MACOS
    constexpr bool isMacOS = true;
#else
    constexpr bool isMacOS = false;
#endif

#define SWIDTH 1280
#define SHEIGHT 720
#define SRATIO 0.75

static uint VK_MINOR_VERSION = 0;
static uint VK_SPIRV_VERSION = 0;

struct AtomixFiles {
    std::string rootDir;
    std::string shadersDir;
    std::string configsDir;

    void setRoot(const std::string &_root) {
        rootDir = _root + "/";
        shadersDir = rootDir + "shaders/";
        configsDir = rootDir + "configs/";
    }

    constexpr std::string& root() { return rootDir; }
    constexpr std::string& shaders() { return shadersDir; }
    constexpr std::string& configs() { return configsDir; }
};

extern AtomixFiles atomixFiles;

/* Custom BitFlag struct */
struct BitFlag {
    void set(uint flag) {
        bf |= flag;
    }
    void clear(uint flag) {
        bf &= ~flag;
    }
    void toggle(uint flag) {
        bf ^= flag;
    }
    void setC(uint flag, bool condition) {
        if (condition) {
            set(flag);
        }
    }
    void toggleC(uint flag, bool condition) {
        if (condition) {
            toggle(flag);
        }
    }
    void advance(uint flagA, uint flagB) {
        assert(hasAll(flagA) && hasNone(flagB));
        toggle(flagA | flagB);
    }
    bool hasAll(uint flag) {
        return (bf & flag) == flag;
    }
    bool hasAny(uint flag) {
        return (bf & flag) > 0;
    }
    bool hasSomeNotAll(uint flag) {
        return (hasAny(flag)) && (!hasAll(flag));
    }
    bool hasSomeOrNone(uint flag) {
        return (hasSomeNotAll(flag) || hasNone(flag));
    }
    bool hasFirstNotLast(uint flagA, uint flagB) {
        return (hasAll(flagA)) && (hasNone(flagB));
    }
    bool hasNone(uint flag) {
        return (bf & flag) == 0;
    }
    void setTo(uint flag) {
        bf = flag;
    }
    uint intersection(uint flag) {
        return bf & flag;
    }
    void reset() {
        bf = 0;
    }

    uint32_t bf = 0;
};

<<<<<<< HEAD
inline constexpr std::string_view ROOT_DIR = "/Users/braer/dev/atomix/";
inline constexpr std::string_view SHADERS = "shaders/";
inline constexpr std::string_view CONFIGS = "configs/";

=======
>>>>>>> f99fb828
/* Math constants */
const double TWO_PI = 2.0 * M_PI;   // 2pi is used a lot
const double PI_TWO = M_PI * 2.0;   // pi/2 is used sometimes
const double H = 6.626070e-34;      // Planck's constant
const double C = 299792458;         // Speed of massless particles (m/s)
const double HC = 1.98644586e-25;   // Convenience product of above

const int RENDORBS[] = {1, 2, 4, 8, 16, 32, 64, 128};

enum flagExit {A_OKAY = 0x0, A_ERR = 0x1};
enum bitsColors {ALPHA = 0, BLUE = 8, GREEN = 16, RED = 24};

#endif<|MERGE_RESOLUTION|>--- conflicted
+++ resolved
@@ -123,13 +123,6 @@
     uint32_t bf = 0;
 };
 
-<<<<<<< HEAD
-inline constexpr std::string_view ROOT_DIR = "/Users/braer/dev/atomix/";
-inline constexpr std::string_view SHADERS = "shaders/";
-inline constexpr std::string_view CONFIGS = "configs/";
-
-=======
->>>>>>> f99fb828
 /* Math constants */
 const double TWO_PI = 2.0 * M_PI;   // 2pi is used a lot
 const double PI_TWO = M_PI * 2.0;   // pi/2 is used sometimes
