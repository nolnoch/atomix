--- conflicted
+++ resolved
@@ -25,12 +25,7 @@
 #ifndef VKWINDOW_H
 #define VKWINDOW_H
 
-<<<<<<< HEAD
 #include <QtGui/qvulkanwindow.h>
-=======
-#include <QVulkanWindow>
-#include <QWindow>
->>>>>>> 8b9dc4ee
 #include <QMouseEvent>
 #include <QWheelEvent>
 #include <QKeyEvent>
@@ -152,8 +147,6 @@
     void createPrograms();
     void populatePrograms(AtomixDevice *dev);
 
-<<<<<<< HEAD
-=======
     void setColorsWaves(int id, uint colorChoice);
     void updateBuffersAndShaders();
 
@@ -162,7 +155,6 @@
 
     VkSurfaceKHR vw_surface = VK_NULL_HANDLE;
 
->>>>>>> 8b9dc4ee
 signals:
 
 public slots:
