/**
 * programVK.hpp
 *
 *    Created on: Oct 21, 2013
 *   Last Update: Oct 21, 2024
 *  Orig. Author: Wade Burch (braernoch.dev@gmail.com)
 *
 *  This class was created to automate (and generally make easier) the use
 *  of GLSL programs through the GLEW extension libraries.
 *
 *  Notes:
 *
 *    You may call addShader for every file you want to attach to each
 *    program, and all will be processed and used for that program's
 *    lifespan.  Create multiple programs to separate your shaders for
 *    modular loading and use.
 *
 *    The construction and usage of the program is managed in sequence-
 *    protected stages. Error messages will be printed if functions are
 *    called out of order.  The correct order is:
 *
 *          addShader()         // as many as you need
 *          init()              // called once
 *          [bindAttribute()]   // only if you wish, for VAO/VBOs
 *          linkAndValidate()   // must be run before using program
 *          addSampler()        // called after program is linked for safety
 *          enable()            // to actually use
 *          disable()           // when you're done
 *
 *    At the moment, the samplers may only be specified when calling
 *    setTexure() by remembering the order in which you added them with
 *    addSampler().
 *
 *  This is a work in progress and will be continually improved as I use it.
 *
 *  Copyright 2013, 2023, 2024 Wade Burch (GPLv3)
 * 
 *  This file is part of atomix.
 * 
 *  atomix is free software: you can redistribute it and/or modify it under the
 *  terms of the GNU General Public License as published by the Free Software 
 *  Foundation, either version 3 of the License, or (at your option) any later 
 *  version.
 * 
 *  atomix is distributed in the hope that it will be useful, but WITHOUT ANY 
 *  WARRANTY; without even the implied warranty of MERCHANTABILITY or FITNESS 
 *  FOR A PARTICULAR PURPOSE. See the GNU General Public License for more details.
 * 
 *  You should have received a copy of the GNU General Public License along with 
 *  atomix. If not, see <https://www.gnu.org/licenses/>.
 */

#ifndef PROGRAMVK_HPP_
#define PROGRAMVK_HPP_

#include <QVulkanDeviceFunctions>
#include <QVulkanFunctions>
#include <QVulkanInstance>
#include <QVulkanWindow>
#include <iostream>
#include <vector>
#include <deque>
#include <map>
#define GLM_FORCE_RADIANS
#define GLM_FORCE_DEFAULT_ALIGNED_GENTYPES
#include <glm/glm.hpp>
#include <glm/gtc/matrix_transform.hpp>
#include "shaderobj.hpp"
#include "global.hpp"

typedef unsigned int VKuint;
typedef unsigned int VKenum;
typedef float VKfloat;
typedef char VKchar;
typedef int VKint;
typedef int VKsizei;

enum class DataType : unsigned int {
    FLOAT           = 0,
    FLOAT_VEC2      = 1,
    FLOAT_VEC3      = 2,
    FLOAT_VEC4      = 3,
    INT             = 4,
    INT_VEC2        = 5,
    INT_VEC3        = 6,
    INT_VEC4        = 7,
    UINT            = 8,
    UINT_VEC2       = 9,
    UINT_VEC3       = 10,
    UINT_VEC4       = 11,
    DOUBLE          = 12,
    DOUBLE_VEC2     = 13,
    DOUBLE_VEC3     = 14,
    DOUBLE_VEC4     = 15
};

std::array<VkFormat, 16> DataFormats = {
    VK_FORMAT_R32_SFLOAT,
    VK_FORMAT_R32G32_SFLOAT,
    VK_FORMAT_R32G32B32_SFLOAT,
    VK_FORMAT_R32G32B32A32_SFLOAT,
    VK_FORMAT_R32_SINT,
    VK_FORMAT_R32G32_SINT,
    VK_FORMAT_R32G32B32_SINT,
    VK_FORMAT_R32G32B32A32_SINT,
    VK_FORMAT_R32_UINT,
    VK_FORMAT_R32G32_UINT,
    VK_FORMAT_R32G32B32_UINT,
    VK_FORMAT_R32G32B32A32_UINT,
    VK_FORMAT_R64_SFLOAT,
    VK_FORMAT_R64G64_SFLOAT,
    VK_FORMAT_R64G64B64_SFLOAT,
    VK_FORMAT_R64G64B64A64_SFLOAT
};

enum class BufferType : unsigned int {
    VERTEX = 0,
    INDEX  = 1,
    UNIFORM = 2,
    DATA = 3
};

struct AtomixDevice {
    QVulkanWindow *window = VK_NULL_HANDLE;
    VkPhysicalDevice physicalDevice = VK_NULL_HANDLE;
    VkDevice device = VK_NULL_HANDLE;
};

struct ModelCreateInfo {
    std::string name;
    std::vector<BufferCreateInfo *> vbos;
    BufferCreateInfo *ibo = nullptr;
    std::vector<std::string> vertShaders;
    std::vector<std::string> fragShaders;
    std::vector<VkPrimitiveTopology> topologies;
    std::vector<OffsetInfo> offsets;
};

struct ModelInfo {
    uint id = 0;
    std::string name;
    std::vector<BufferInfo *> vbos;
    BufferInfo *ibo = nullptr;
    ShaderInfo *shaders = nullptr;
    AttribInfo *attributes = nullptr;
    ModelPipelineInfo *pipeInfo = nullptr;
    std::vector<VkPrimitiveTopology> topologies;
    std::vector<OffsetInfo> offsets;
    std::vector<VkPipeline> pipelines;
};

struct BufferCreateInfo {
    std::string name;
    uint id = 0;
    BufferType type;
    uint binding = 0;
    uint size = 0;
    const void *data = nullptr;
    bool storeData = false;
    std::vector<DataType> dataTypes;
};

struct BufferInfo {
    uint id = 0;
    BufferType type;
    uint binding = 0;
    uint size = 0;
    const void *data = nullptr;
    std::vector<DataType> dataTypes;
};

struct AttribInfo {
    std::vector<VkVertexInputBindingDescription> bindings;
	std::vector<VkVertexInputAttributeDescription> attributes;
};

struct DescInfo {
    std::string name;
    uint location = 0;
    uint binding = 0;
};

struct ShaderInfo {
    std::vector<VkShaderModule> vertModules;
    std::vector<VkShaderModule> fragModules;
};

struct OffsetInfo {
    VkDeviceSize offset = 0;
    VKuint vertShaderIndex = 0;
    VKuint fragShaderIndex = 0;
    VKuint topologyIndex = 0;
};

struct ProgUniInfo {
    std::string name;
    uint location = 0;
    uint binding = 0;
};

struct QueueFamilyIndices {
    std::optional<uint32_t> graphicsFamily;
    std::optional<uint32_t> presentFamily;
};

struct ModelPipelineInfo {
<<<<<<< HEAD
    std::vector<VkDescriptorSetLayoutBinding> descSetLayoutBindings;
    std::vector<VkPipelineShaderStageCreateInfo> shaderStages;
    VkPipelineVertexInputStateCreateInfo vbo{};
    VkPipelineInputAssemblyStateCreateInfo ia{};
    VkPipelineRasterizationStateCreateInfo rs{};
    VkPrimitiveTopology topology = VK_PRIMITIVE_TOPOLOGY_POINT_LIST;
=======
    std::vector<VkPipelineShaderStageCreateInfo> vsCreates;
    std::vector<VkPipelineShaderStageCreateInfo> fsCreates;
    std::vector<VkPipelineVertexInputStateCreateInfo> vboCreates;
    std::vector<VkPipelineInputAssemblyStateCreateInfo> iaCreates;
    std::vector<VkPipelineRasterizationStateCreateInfo> rsCreates;
    PipelineLibrary *pipeLib = nullptr;
>>>>>>> 6580b47b
};

struct GlobalPipelineInfo {
    VkDynamicState dynStates[2] = { VK_DYNAMIC_STATE_VIEWPORT, VK_DYNAMIC_STATE_SCISSOR };
    VkPipelineViewportStateCreateInfo vp{};
    VkPipelineTessellationStateCreateInfo ts{};
    VkPipelineDynamicStateCreateInfo dyn{};
    VkPipelineMultisampleStateCreateInfo ms{};
    VkPipelineDepthStencilStateCreateInfo ds{};
    VkPipelineColorBlendStateCreateInfo cb{};
    VkPipelineColorBlendAttachmentState cbAtt{};
    VkPipelineLayoutCreateInfo pipeLayInfo{};
    VkPipelineLayout pipeLayout;
    bool init = false;
};

struct PipelineLibrary {
    std::vector<VkPipeline> vertexInput;
    std::vector<VkPipeline> preRasterization;
    std::vector<VkPipeline> fragmentShader;
};


/**
 * Class representing an OpenGL shader program. Simplifies the initialization
 * and management of all sources and bindings.
 */
class ProgramVK {
public:
    ProgramVK();
    virtual ~ProgramVK();
    void cleanup();

    void setInstance(AtomixDevice *atomixDevice);

    bool addShader(std::string fName, VKuint type);
    int addAllShaders(std::vector<std::string> *fList, VKuint type);
    bool compileShader(Shader *shader);
    int compileAllShaders();
<<<<<<< HEAD
    void bindShader(std::string name);
=======
    VkShaderModule createShaderModule(Shader *shader);
    void createShaderStages(ModelInfo *model);
    void defineModelAttributes(ModelInfo *model);
>>>>>>> 6580b47b

    BufferInfo* addBuffer(BufferCreateInfo &info);
    VKuint addModel(ModelCreateInfo &info);
    VKuint activateModel(std::string name);
    VKuint deactivateModel(std::string name);

    void createPipelineCache();
    void savePipelineToCache();
    void loadPipelineFromCache();

    bool init();
    void createCommandPool();
    void createCommandBuffers();
    void createRenderPass();
    void defineDescriptorSets();

    void pipelineModelSetup(ModelInfo *model);
    void pipelineGlobalSetup();
    void createPipeline(ModelInfo *model);
    VkPipeline& genVertexInputPipeLib(VkPipelineVertexInputStateCreateInfo &vbo, VkPipelineInputAssemblyStateCreateInfo &ia);
    VkPipeline& genPreRasterizationPipeLib(VkPipelineShaderStageCreateInfo &vert, VkPipelineRasterizationStateCreateInfo &rs);
    VkPipeline& genFragmentShaderPipeLib(VkPipelineShaderStageCreateInfo &frag);
    VkPipeline& genFragmentOutputPipeLib();
    VkPipeline& createPipeFromLibraries(VkPipeline &vis, VkPipeline &pre, VkPipeline &frag);
    void updatePipeFromLibraries();

    void createVertexBuffer(BufferInfo *buf);
    void createIndexBuffer(BufferInfo *buf);
    void createPersistentUniformBuffer(BufferInfo *buf);
    void createDescriptorSetLayout();
    void createDescriptorPool();
    void createDescriptorSets();

    QueueFamilyIndices findQueueFamilies(VkPhysicalDevice device);
    BufferInfo* getBufferInfo(std::string name);
    uint32_t findMemoryType(uint32_t typeFilter, VkMemoryPropertyFlags memProperties);
    void createBuffer(VkDeviceSize size, VkBufferUsageFlags usage, VkMemoryPropertyFlags properties, VkBuffer& buffer, VkDeviceMemory& bufferMemory);
    void copyBuffer(VkBuffer src, VkBuffer dst, VkDeviceSize size);

    void recordCommandBuffer();

    Shader* getShaderFromName(std::string& fileName);
    std::vector<VKuint> getActiveModelsById();
    std::vector<std::string> getActiveModelsByName();

    void printModel(ModelInfo *model);


private:
<<<<<<< HEAD
    void addSampler(std::string sName);

    std::vector<SamplerInfo> *samplers = nullptr;
    std::vector<Shader *> boundShaders;
    std::vector<VKuint> attribs;

=======
>>>>>>> 6580b47b
    const uint MAX_FRAMES_IN_FLIGHT = QVulkanWindow::MAX_CONCURRENT_FRAME_COUNT;

    VkDevice p_dev = VK_NULL_HANDLE;
    VkPhysicalDevice p_phydev = VK_NULL_HANDLE;
    VkCommandPool p_cmdpool = VK_NULL_HANDLE;
    VkQueue p_queue = VK_NULL_HANDLE;
    VkCommandBuffer p_cmdbuff = VK_NULL_HANDLE;
    VkFramebuffer p_frames[QVulkanWindow::MAX_CONCURRENT_FRAME_COUNT] = { 0 };
    VkPipelineLayout p_pipeLayout = VK_NULL_HANDLE;
    VkPipelineCache p_pipeCache = VK_NULL_HANDLE;
    VkDescriptorSetLayout p_descSetLayout = VK_NULL_HANDLE;
    VkDescriptorPool p_descPool = VK_NULL_HANDLE;
    VkRenderPass p_renderPass = VK_NULL_HANDLE;
    VkExtent2D p_swapExtent = { 0, 0 };
    VkClearValue p_clearColor = {{{0.0f, 0.0f, 0.0f, 1.0f}}};;

    VkViewport p_viewport = { 0, 0, 0, 0 };
    VkRect2D p_scissor = { {0, 0}, {0, 0} };

    QVulkanDeviceFunctions *p_vdf = nullptr;
    QVulkanFunctions *p_vf = nullptr;
    QVulkanInstance *p_vi = nullptr;
    QVulkanWindow *p_vkw = nullptr;
    
    std::vector<Shader *> p_registeredShaders;
    std::vector<Shader *> p_compiledShaders;
    std::vector<BufferInfo *> p_buffers;
    std::vector<ModelInfo *> p_models;
    std::vector<VKuint> p_activeModels;
    std::map<std::string, VKuint> p_mapBuf;
    std::map<std::string, VKuint> p_mapModel;
    std::vector<const void *> p_allocatedBuffers;

    std::vector<VkDescriptorSet> p_descSets;
    std::vector<VkBuffer> p_uniformBuffers;
    std::vector<VkDeviceMemory> p_uniformMemory;
    std::vector<void *> uniformMappings;

    std::vector<VkBuffer> p_vertexBuffers;
    std::vector<VkDeviceMemory> p_vertexMemory;
    VkBuffer p_stagingBuffer, p_indexBuffer;
    VkDeviceMemory p_stagingMemory, p_indexMemory;

    std::vector<VkPipeline> p_pipelines;
    GlobalPipelineInfo p_pipeInfo{};
    VkPipeline p_fragmentOutput;
    
    VkResult err;
    
    bool enabled = false;
    int stage = 0;

    std::array<unsigned int, 16> dataSizes = {
        sizeof(float),
        sizeof(float) * 2,
        sizeof(float) * 3,
        sizeof(float) * 4,
        sizeof(int),
        sizeof(int) * 2,
        sizeof(int) * 3,
        sizeof(int) * 4,
        sizeof(uint),
        sizeof(uint) * 2,
        sizeof(uint) * 3,
        sizeof(uint) * 4,
        sizeof(double),
        sizeof(double) * 2,
        sizeof(double) * 3,
        sizeof(double) * 4
    };
};

#endif /* PROGRAMVK_HPP_ */<|MERGE_RESOLUTION|>--- conflicted
+++ resolved
@@ -204,21 +204,12 @@
 };
 
 struct ModelPipelineInfo {
-<<<<<<< HEAD
-    std::vector<VkDescriptorSetLayoutBinding> descSetLayoutBindings;
-    std::vector<VkPipelineShaderStageCreateInfo> shaderStages;
-    VkPipelineVertexInputStateCreateInfo vbo{};
-    VkPipelineInputAssemblyStateCreateInfo ia{};
-    VkPipelineRasterizationStateCreateInfo rs{};
-    VkPrimitiveTopology topology = VK_PRIMITIVE_TOPOLOGY_POINT_LIST;
-=======
     std::vector<VkPipelineShaderStageCreateInfo> vsCreates;
     std::vector<VkPipelineShaderStageCreateInfo> fsCreates;
     std::vector<VkPipelineVertexInputStateCreateInfo> vboCreates;
     std::vector<VkPipelineInputAssemblyStateCreateInfo> iaCreates;
     std::vector<VkPipelineRasterizationStateCreateInfo> rsCreates;
     PipelineLibrary *pipeLib = nullptr;
->>>>>>> 6580b47b
 };
 
 struct GlobalPipelineInfo {
@@ -258,13 +249,9 @@
     int addAllShaders(std::vector<std::string> *fList, VKuint type);
     bool compileShader(Shader *shader);
     int compileAllShaders();
-<<<<<<< HEAD
-    void bindShader(std::string name);
-=======
     VkShaderModule createShaderModule(Shader *shader);
     void createShaderStages(ModelInfo *model);
     void defineModelAttributes(ModelInfo *model);
->>>>>>> 6580b47b
 
     BufferInfo* addBuffer(BufferCreateInfo &info);
     VKuint addModel(ModelCreateInfo &info);
@@ -314,15 +301,6 @@
 
 
 private:
-<<<<<<< HEAD
-    void addSampler(std::string sName);
-
-    std::vector<SamplerInfo> *samplers = nullptr;
-    std::vector<Shader *> boundShaders;
-    std::vector<VKuint> attribs;
-
-=======
->>>>>>> 6580b47b
     const uint MAX_FRAMES_IN_FLIGHT = QVulkanWindow::MAX_CONCURRENT_FRAME_COUNT;
 
     VkDevice p_dev = VK_NULL_HANDLE;
